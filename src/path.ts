--- conflicted
+++ resolved
@@ -7,11 +7,7 @@
 /**
  * Normalizes a path by using `path.normalize()` internally, and discarding a trailing directory delimiter.
  * If a path normalizes to the root ('/'), this will be returned
-<<<<<<< HEAD
- * 
-=======
  *
->>>>>>> eea4e11a
  * Input: '/Users/snowtrack/Desktop/../foo/'
  * Output: '/Users/snowtrack/foo'
  * Input: '/'
