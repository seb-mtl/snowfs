import * as cp from 'child_process';
import * as fse from 'fs-extra';
import * as os from 'os';

import { exec, spawn } from 'child_process';
import {
  join, dirname, normalize, relative,
} from './path';
import { MB1 } from './common';
import * as io from './io';

import trash = require('trash');
import AggregateError = require('es-aggregate-error');
import drivelist = require('drivelist');
// eslint-disable-next-line @typescript-eslint/no-var-requires
const { PromisePool } = require('@supercharge/promise-pool');

class StacklessError extends Error {
  constructor(...args: any) {
    super(...args);
    this.name = this.constructor.name;
    delete this.stack;
  }
}

export enum FILESYSTEM {
  APFS = 1,
  HFS_PLUS = 2,
  REFS = 3,
  NTFS = 4,
  FAT32 = 5,
  FAT16 = 6,
  OTHER = 7
}

export class Drive {
  displayName: string;

  filesystem: FILESYSTEM;

  constructor(displayName: string, filesystem: FILESYSTEM) {
    this.displayName = displayName;
    this.filesystem = filesystem;
  }
}

export enum TEST_IF {
  FILE_CAN_BE_READ_FROM = 1,
  FILE_CAN_BE_WRITTEN_TO = 2
}

/**
 * Convert a passed string to an utf-16 le string.
 */
function strEncodeUTF16(str: string) : Uint8Array {
  const buf = new ArrayBuffer(str.length * 2);
  const bufView = new Uint16Array(buf);
  for (let i = 0, strLen = str.length; i < strLen; i++) {
    bufView[i] = str.charCodeAt(i);
  }
  return new Uint8Array(buf);
}

/**
 * Generic (OS-independent) implementation to check if the passed files are written to by another process.
 * The paths of `absPaths` must be derived from `relPaths`. The order and length of both arrays must be equal.
 *
 * @param absPaths  Absolute paths of files to check.
 * @param relPaths  Relative paths of files to check.
 * @throws          Throws an AggregateError with a description of the effected files.
 */
export function checkReadAccess(absPaths: string[], relPaths: string[]): Promise<void> {
  const promises: Promise<fse.Stats>[] = [];

<<<<<<< HEAD
  /**
   * Check if the passed files are written to by another process. The paths of `absPaths`
   * must be derived from `relPaths`. The order and length of both arrays must be equal.
   *
   * @param absPaths  Absolute paths of files to check.
   * @param relPaths  Relative paths of files to check.
   * @throws          Throws an AggregateError with a description of the effected files.
   */
  export function checkReadAccess(absPaths: string[], relPaths: string[]): Promise<void> {
    const promises: Promise<fse.Stats>[] = [];
=======
  for (const absPath of absPaths) {
    promises.push(io.stat(absPath));
  }
>>>>>>> 0b5b0323

  const stats1 = new Map<string, fse.Stats>();

  return Promise.all(promises)
    .then((stats: fse.Stats[]) => {

      for (let i = 0; i < relPaths.length; ++i) {
        stats1.set(relPaths[i], stats[i]);
      }

<<<<<<< HEAD
        return new Promise<void>((resolve) => {
          setTimeout(() => {
            resolve();
          }, 500);
        });
      }).then(() => {
        const promises: Promise<fse.Stats>[] = [];
=======
      return new Promise<void>((resolve) => {
        setTimeout(() => {
          resolve();
        }, 500);
      });
    }).then(() => {
      const promises: Promise<fse.Stats>[] = [];
>>>>>>> 0b5b0323

      for (const absPath of absPaths) {
        promises.push(io.stat(absPath));
      }

      return Promise.all(promises);
    })
    .then((stats: fse.Stats[]) => {

      const errors: Error[] = [];

      for (let i = 0; i < relPaths.length; ++i) {
        const prevStats = stats1.get(relPaths[i]);
        // When a file is being written by another process, either...
        // ... the size changes through time (e.g. simple write operation)
        // and/or...
        // ... the mtime changes (e.g. when a file is copied through the Windows Explorer*)
        // * When the Windows Explorer copies a file, the size seems to be already set, and only 'mtime' changes
        if (prevStats && (prevStats.size !== stats[i].size || prevStats.mtime.getTime() !== stats[i].mtime.getTime())) {
          const msg = `File '${relPaths[i]}' is being written by another process`;
          errors.push(new StacklessError(msg));
        }
      }

<<<<<<< HEAD
        const errors: Error[] = [];

        for (let i = 0; i < relPaths.length; ++i) {
          const prevStats = stats1.get(relPaths[i]);
          // When a file is being written by another process, either...
          // ... the size changes through time (e.g. simple write operation)
          // and/or...
          // ... the mtime changes (e.g. when a file is copied through the Windows Explorer*)
          // * When the Windows Explorer copies a file, the size seems to be already set, and only 'mtime' changes
          if (prevStats && (prevStats.size !== stats[i].size || prevStats.mtime.getTime() !== stats[i].mtime.getTime())) {
            const msg = `File '${relPaths[i]}' is being written by another process`;
            errors.push(new StacklessError(msg));
          }
        }
=======
      if (errors.length > 0) {
        throw new AggregateError(errors);
      }
    });
}
>>>>>>> 0b5b0323

export namespace win32 {

  /**
   * Check if the passed files are open by any other process.
   *
   * @param absPaths  Absolute paths of files to check.
   * @param relPaths  Relative paths of files to check.
   * @throws          Throws an AggregateError with a description of the effected files.
   */
  export function checkWriteAccess(ioContextClass: typeof IoContext, absPaths: string[]): Promise<void> {
    const winAccess = ioContextClass.calculateAndGetWinAccessPath();

    return new Promise<void>((resolve, reject) => {
      let std = '';

      let paths = '';
      for (const absPath of absPaths) {
        // the stdin of win-access.exe accepts utf-16 little endian
        paths += `${absPath}\n`;
      }

      const pathsArray = strEncodeUTF16(paths);
      const p0 = spawn(winAccess);

      p0.stdin.write(pathsArray);
      p0.stdin.end();
      p0.stdout.on('data', (data: any) => {
        std += data;
      });

      p0.on('exit', (code) => {
        if (code === 0) {
          resolve();
        } else {
          try {
            for (const d of JSON.parse(std)) {
              let msg = `Your files are accessed by ${d.strAppName}.`;
              if (d.strAppName !== 'Windows Explorer') {
                msg += ' Please close the application and retry.';
              }
              return reject(new Error(msg));
            }
          } catch (error) {
            // throw an error if something happened during JSON.parse
            reject(new Error(error));
          }
        }
      });
    });
  }
}

export namespace unix {

/**
 * Possible file lock types on a given file. This are the extracted
 * information from a `man lsof` converted into an enum.
 */
export enum LOCKTYPE {
  NFS_LOCK = 'N', // for a Solaris NFS lock of unknown type
  READ_LOCK_FILE_PART = 'r', // for read lock on part of the file
  READ_LOCK_FILE = 'R', // for a read lock on the entire file
  WRITE_LOCK_FILE_PART = 'w', // for a write lock on part of the file
  WRITE_LOCK_FILE = 'W', // for a write lock on the entire file
  READ_WRITE_LOCK_FILE = 'u', // for a read and write lock of any length
  UNKNOWN = 'X' // An unknown lock type (U, x or X)
}

export class FileHandle {
  /** PID of process which acquired the file handle */
  pid: string;

  processname: string;

  /** File access information with file lock info */
  lockType: LOCKTYPE;

  /** Documents filepath */
  filepath: string;
}

export function whichFilesInDirAreOpen(dirpath: string): Promise<Map<string, FileHandle[]>> {
  // eslint-disable-next-line no-useless-catch
  try {
    return new Promise<Map<string, FileHandle[]>>((resolve, reject) => {
      const p0 = cp.spawn('lsof', ['-X', '-F', 'pcan', '+D', dirpath]);
      const p = new Map<string, FileHandle[]>();

      let stdout = '';
      let stderr = '';

      p0.stdout.on('data', (data) => {
        stdout += data.toString();
      });
      p0.stderr.on('data', (data) => {
        stderr += data.toString();
      });

      function parseStdout(stdout: string): void {
        let lsofEntry: FileHandle = new FileHandle();
        for (const pline of stdout.split(/\n/)) {
          if (pline.startsWith('p')) { // PID of process which acquired the file handle
            // first item, therefore it creates the file handle
            lsofEntry = new FileHandle();
            lsofEntry.pid = pline.substr(1, pline.length - 1);
          } else if (pline.startsWith('c')) { // Name of process which acquired the file handle
            lsofEntry.processname = pline.substr(1, pline.length - 1);
          } else if (pline.startsWith('a')) { // File access information with file lock info
            // See `LOCKTYPE` for more information
            if (pline.includes('N')) {
              lsofEntry.lockType = LOCKTYPE.NFS_LOCK;
            } else if (pline.includes('r')) {
              lsofEntry.lockType = LOCKTYPE.READ_LOCK_FILE_PART;
            } else if (pline.includes('R')) {
              lsofEntry.lockType = LOCKTYPE.READ_LOCK_FILE;
            } else if (pline.includes('w')) {
              lsofEntry.lockType = LOCKTYPE.WRITE_LOCK_FILE_PART;
            } else if (pline.includes('W')) {
              lsofEntry.lockType = LOCKTYPE.WRITE_LOCK_FILE;
            } else if (pline.includes('u')) {
              lsofEntry.lockType = LOCKTYPE.READ_WRITE_LOCK_FILE;
            } else {
              lsofEntry.lockType = LOCKTYPE.UNKNOWN;
            }
          } else if (pline.startsWith('n')) { // Documents filepath
            const absPath = pline.substr(1, pline.length - 1);
            if (absPath.startsWith(dirpath)) {
              const relPath = relative(dirpath, pline.substr(1, pline.length - 1));
              const q = p.get(relPath);
              if (q) {
                // if there was an entry before, add the new entry to the array in the map
                q.push(lsofEntry);
              } else {
                // ..otherwise add a new list with the lsofEntry as the first element
                p.set(relPath, [lsofEntry]);
              }
              lsofEntry = new FileHandle();
            } else {
              throw new Error(`lsof reported unknown path: ${absPath}`);
            }
          }
        }
      }

      p0.on('exit', (code) => {
        if (code === 1) { // lsof returns 1
          parseStdout(stdout);
          resolve(p);
        } else {
          reject(new Error(`Error ${code}: ${stderr}`));
        }
      });
    });
  } catch (error) {
    throw error;
  }
}

}

function getFilesystem(drive: any, mountpoint: string): Promise<FILESYSTEM> {
  try {
    if (process.platform === 'win32') {
      return new Promise<string | null>((resolve) => {
        const driveLetter = mountpoint.endsWith('\\') ? mountpoint.substring(0, mountpoint.length - 1) : mountpoint;
        exec(`fsutil fsinfo volumeinfo ${driveLetter}`, (error, stdout) => {
          if (error) {
            return resolve(null); // if we can't extract the volume info, we simply skip the ReFS detection
          }

          const lines = stdout.replace(/\r\n/g, '\r').replace(/\n/g, '\r').split(/\r/);
          for (const line of lines) {
            if (line.startsWith('File System Name :')) {
              const filesystem: string = line.split(':', 2)[1].trim();
              return resolve(filesystem);
            }
          }
          return resolve(null);
        });
      }).then((filesystem: string | null) => {
        if (filesystem) {
          // eslint-disable-next-line default-case
          switch (filesystem.toLowerCase()) {
            case 'refs':
              return FILESYSTEM.REFS;
            case 'ntfs':
              return FILESYSTEM.NTFS;
            case 'fat16':
              return FILESYSTEM.FAT16;
            case 'fat32':
            case 'fat':
              return FILESYSTEM.FAT32;
          }
        }
        return FILESYSTEM.OTHER;
      }).catch(() => {
        return FILESYSTEM.OTHER;
      });
    }
    if (process.platform === 'darwin') {
      const isApfs: boolean = (drive.description === 'AppleAPFSMedia');
      if (isApfs) {
        return Promise.resolve(FILESYSTEM.APFS);
      }
    }
  } catch (error) {
    return Promise.resolve(FILESYSTEM.OTHER);
  }

  return Promise.resolve(FILESYSTEM.OTHER);
}

type TrashExecutor = string | ((item: string[] | string) => void);

/**
 * Class to be instantiated to speedup certain I/O operations by acquiring information
 * about all connected storage devices when initialized with [[IoContext.init]].
 * In this case, [[IoContext.CopyFile]] can make use of some optimizations by checking
 * if `src` and `dst` are both on a similar APFS or ReFS storage device to use block cloning
 * operations.
 *
 * ```
 * const ioContext = new IoContext();
 * ioContext.init().then(() => {
 *     // perform many I/O operations here
 *     return io.copyFile(..);
 * });
 * ```
 */
export class IoContext {
  /** Path to 'win-access.exe'. If the path is undefined or null the path is set after
   * the first call of [IoContext.calculateAndGetWinAccessPath].
   */
  private static winAccessPath: string;

  /** Either pass a callback (for Electron environments to use shell.moveItemToTrash) or
   * set a path to the trash executable (e.g. 'recycle-bin.exe', 'trash', ...)
   * of the currently active system. If undefined or null the path is guessed.
   */
  private static trashExecutor?: TrashExecutor;

  /** Original returned object from `drivelist` */
  origDrives: any;

  /** Map of drive objects with mountpoints as the key */
  drives: Map<string, Drive>;

  /**
   * `true` after [[IoContext.init]] got called, `false`
   * before [[IoContext.init]] and after [[IoContext.invalidate]]
   */
  valid: boolean;

  /** Set of all known mountpoints. Set after [[IoContext.init]] is called */
  mountpoints: Set<string> | undefined;

  constructor() {
    this.valid = false;
  }

  /**
   * Invalidates the internal device storage information.
   * Normally not needed to explicitly call.
   */
  invalidate(): void {
    this.valid = false;
    this.mountpoints = undefined;
  }

  checkIfInitialized(): void {
    if (!this.valid) {
      throw new Error('IoContext is not initialized, did you forget to call IoContext.init(..)?');
    }
  }

  /**
   * Set the path of win-access.exe. Should only be set if process.platform === 'win32'.
   * If the path is manually set, the path is not calculated anymore by [calculateAndGetWinAccessPath].
   * @param winAccessPath   Absolute path to 'win-access.exe'
   * @throws                An error is raised if the passed file does not exist.
   */
  static setWin32AccessPath(winAccessPath: string): void {
    if (!fse.pathExistsSync(winAccessPath)) {
      throw new Error(`path ${winAccessPath} does not exist`);
    }
    IoContext.winAccessPath = winAccessPath;
  }

  /**
   * Calculate the path of 'win-access.exe'. If the path was set manually before by [setWin32AccessPath]
   * the function only returns and no path calculation is performed.
   * @returns Absolute path to 'win-access.exe'.
   * @throws Error if 'win-access.exe' could not be found.
   */
  static calculateAndGetWinAccessPath(): string {
    let winAccess = IoContext.winAccessPath;
    if (!winAccess) {
      if (fse.pathExistsSync(join(dirname(process.execPath), 'resources', 'win-access.exe'))) {
        winAccess = join(dirname(process.execPath), 'resources', 'win-access.exe');
      } else if (fse.pathExistsSync(join(__dirname, '..', 'resources', 'win-access.exe'))) {
        winAccess = join(__dirname, '..', 'resources', 'win-access.exe');
      } else {
        throw new Error('unable to locate win-access executable');
      }
      IoContext.winAccessPath = winAccess;
    }
    return IoContext.winAccessPath;
  }

  /**
   * In some cases the helper processes, which are used in `IoContext.putToTrash` to move a file
   * to the recycle-bin/trash are located in a different location. If that is the case, pass
   * the path of the executable. You can also set a callback instead if you you prefer your own trash handling.
   * @param execPath  Callback or path to the executable. Fails if the file does not exist or the path is a directory.
   */
  static setTrashExecutor(trashExecutor: TrashExecutor): void {
    if (typeof trashExecutor === 'string') {
      if (!fse.pathExistsSync(trashExecutor)) {
        throw new Error(`path ${trashExecutor} does not exist`);
      }
      if (fse.statSync(trashExecutor).isDirectory()) {
        throw new Error(`path ${trashExecutor} must not be a directory`);
      }
    }

    IoContext.trashExecutor = trashExecutor;
  }

  init(): Promise<void> {
    const tmpDrives: [string, string][] = [];
    if (process.platform !== 'darwin') {
      this.valid = true;
      return Promise.resolve();
    } else {
      return drivelist.list().then((drives: any) => {
        this.origDrives = drives;
        this.mountpoints = new Set();
        this.drives = new Map();
  
        for (const drive of drives) {
          for (const mountpoint of drive.mountpoints) {
            if (mountpoint && !mountpoint.path.startsWith('/System/')) {
              this.mountpoints.add(normalize(mountpoint.path));
            }
          }
        }
  
        const promises: Promise<FILESYSTEM>[] = [];
  
        for (const drive of drives) {
          for (const mountpoint of drive.mountpoints) {
            promises.push(getFilesystem(drive, normalize(mountpoint.path)));
            tmpDrives.push([normalize(mountpoint.path), mountpoint.label]);
          }
        }
        return Promise.all(promises);
      }).then((res: FILESYSTEM[]) => {
        let i = 0;
        res.forEach((filesystem: FILESYSTEM) => {
          if (!tmpDrives[i][0].startsWith('/System/')) {
            this.drives.set(tmpDrives[i][0], new Drive(tmpDrives[i][1], filesystem));
          }
          i++;
        });
      }).then(() => {
        this.valid = true;
      });
    }
  }

  /**
   * Check if two filepaths are pointing to the same storage device.
   * @param file0     First filepath.
   * * @param file1   Second filepath.
   */
  areFilesOnSameDrive(file0: string, file1: string): boolean {
    this.checkIfInitialized();

    if (process.platform === 'darwin' && file0.startsWith('/Volumes/')) {
      const root0 = /^\/Volumes\/.+/.exec(file0)
      const root1 = /^\/Volumes\/.+/.exec(file1)
      if (root0.length === 2 && root1.length === 2) {
        return root0[1] === root1[1];
      }
    }

    let i = 0;
    let j = 0;

    for (const mountpoint of Array.from(this.mountpoints)) {
      if (file0.startsWith(mountpoint)) {
        i++;
      }
      if (file1.startsWith(mountpoint)) {
        j++;
      }
    }

    return i === j;
  }

  private copyFileApfs(src: string, dst: string): Promise<void> {
    return io.stat(src)
      .then((stat: fse.Stats) => {
        // TODO: (Need help)
        // It seems on APFS copying files smaller than 1MB is faster than using COW.
        // Could be a local hickup on my system, verification/citation needed
        if (stat.size < MB1) {
          return io.copyFile(src, dst, fse.constants.COPYFILE_FICLONE);
        }

      const p0 = cp.spawn('cp', [src, dst]);
      return new Promise((resolve, reject) => {
        let stderr = '';

          p0.stderr.on('data', (data) => {
            stderr += data.toString();
          });

          p0.on('exit', (code) => {
            if (code === 0) {
              resolve();
            } else {
              reject(new Error(`Error ${code}: ${stderr}`));
            }
          });
        });
      });
  }

  /**
   * Asynchronously copies `src` to `dest`. By default, `dest` is overwritten if it already exists.
   * The Promise will be resolved with no arguments upon success.
   *
   * Node.js makes no guarantees about the atomicity of the copy operation. If an error occurs after
   * the destination file has been opened for writing, Node.js will attempt to remove the destination.
   *
   * @param src   source filename to copy
   * @param dst   destination filename of the copy operation
   */
  copyFile(src: string, dst: string): Promise<void> {
    this.checkIfInitialized();

    switch (process.platform) {
      // @ts-ignore
      // fall through
      case 'darwin':
        // temporarily disable apfs detection
        // fall through
      case 'win32':
        // fall through
      case 'linux':
        // The copy operation will attempt to create a copy-on-write reflink.
        // If the platform does not support copy-on-write, then a fallback copy mechanism is used.
        return io.copyFile(src, dst, fse.constants.COPYFILE_FICLONE);
      default:
        throw new Error('Unsupported Operating System');
    }
  }

  /**
   * Check if the given filepaths are accessibled by another process.
   * For more information, or to add comments visit https://github.com/Snowtrack/SnowFS/discussions/110
   *
   * @param dir               The root directory path to check
   * @param relPaths          Relative file paths inside the given directory.
   * @param testIf            Request which access test should be applied on the tests.
   * @throws {AggregateError} Aggregated error of StacklessError
   */
  performFileAccessCheck(dir: string, relPaths: string[], testIf: TEST_IF): Promise<void> {
    function checkAccess(absPaths: string[]): Promise<void[]> {
      const promises: Promise<void>[] = [];

      for (const absPath of absPaths) {
        promises.push(io.access(absPath, testIf === TEST_IF.FILE_CAN_BE_READ_FROM ? fse.constants.R_OK : fse.constants.W_OK));
      }

      return Promise.all(promises);
    }

    function checkWin32(relPaths): Promise<void> {
      const absPaths = relPaths.map((p: string) => join(dir, p));

      return checkAccess(absPaths)
        .then(() => {
          switch (testIf) {
            case TEST_IF.FILE_CAN_BE_READ_FROM:
              // check if files are written by another process
              return checkReadAccess(absPaths, relPaths);
            case TEST_IF.FILE_CAN_BE_WRITTEN_TO:
            default:
              // Check if files are touched by any other process.
              // Files that are opened by another process cannot be replaced, moved or deleted.
              // The current limit to check for write access on Windows is 5000 which takes around
              // 10 seconds on my machine. Everything below simply takes too long. In that case
              // we let the proceeding function fail
              if (absPaths.length <= 5000) {
                return win32.checkWriteAccess(IoContext, absPaths);
              }
              return Promise.resolve();
          }
        });
    }

    function checkUnixLike(relPaths: string[]): Promise<void> {
      const absPaths = relPaths.map((p: string) => join(dir, p));
<<<<<<< HEAD
=======
      const checkIfFilesAreReallyBeingWritten = new Map<string, string>();

>>>>>>> 0b5b0323
      return checkAccess(absPaths)
        .then(() => {
          return unix.whichFilesInDirAreOpen(dir);
        })
        .then((fileHandles: Map<string, unix.FileHandle[]>) => {

<<<<<<< HEAD
          for (const relPath of relPaths) {
=======
          const zip = (a, b) => a.map((k, i) => [k, b[i]]);

          const errors: Error[] = [];
          for (const [absPath, relPath] of zip(absPaths, relPaths)) {
>>>>>>> 0b5b0323
            const fhs: unix.FileHandle[] | undefined = fileHandles.get(relPath);
            if (fhs) {
              for (const fh of fhs) {
                switch (fh.lockType) {
                  case unix.LOCKTYPE.READ_WRITE_LOCK_FILE: {
                    // Some applications like InDesign keep a read+write handle on the file
                    // that is opened. That means, we can't really tell if the file is
                    // actually being written. In that case, we resort to the approach that
                    // we use on Windows to determine if the file is really being written.
                    checkIfFilesAreReallyBeingWritten.set(absPath, relPath);
                    break;
                  }
                  case unix.LOCKTYPE.WRITE_LOCK_FILE:
                  case unix.LOCKTYPE.WRITE_LOCK_FILE_PART: {
                    const msg = `File '${relPath}' is being written by ${fh.processname ?? 'another process'}`;
                    errors.push(new StacklessError(msg));
                    break;
                  }
                }
              }
            }
          }
          if (errors.length > 0) {
            throw new AggregateError(errors);
          }
        })
        .then(() => {
          const absPaths: string[] = Array.from(checkIfFilesAreReallyBeingWritten.keys());
          const relPaths: string[] = Array.from(checkIfFilesAreReallyBeingWritten.values());

          return checkReadAccess(absPaths, relPaths);
        })
        .then(() => {
        })
    }

    switch (process.platform) {
      case 'win32':
        return checkWin32(relPaths);
      case 'darwin':
      case 'linux':
        return checkUnixLike(relPaths);
      default:
        throw new Error('Unknown operating system');
    }
  }

  /**
   * Move files into the trash of the operating system. `SnowFS` avoids
   * destructive delete operations at all costs, and rather moves files to trash.
   *
   * @param absPaths    The file(s) or directory to move to the trash.
  */
  static putToTrash(absPaths: string[] | string): Promise<void> {
    if (typeof absPaths === 'string') {
      absPaths = [absPaths];
    }

    if (!Array.isArray(absPaths)) { // assertion absPath is an array
      return Promise.resolve();
    }

    // just to be on the safe side
    absPaths.forEach((absPath: string) => {
      switch (process.platform) {
        case 'win32': {
          if (absPath.length <= 3) { // if empty or C:\ or C:/
            throw new Error(`cannot move '${absPath}' to trash`);
          }
          break;
        }
        case 'darwin':
        case 'linux': {
          if (absPath.length <= 1) { // if empty or root (/)
            throw new Error(`cannot move '${absPath}' to trash`);
          }
          break;
        }
        default:
          throw new Error('Unsupported operating system');
      }
    });

    if (IoContext.trashExecutor && typeof IoContext.trashExecutor !== 'string') {
      IoContext.trashExecutor(absPaths);
      return Promise.resolve();
    }

    let trashPath: string | undefined;

    if (typeof IoContext.trashExecutor === 'string') {
      trashPath = IoContext.trashExecutor;
    }

    if (!trashPath) {
      switch (process.platform) {
        case 'linux': {
          // if no trash path is set, we use the trash module right away
          // since there is no executable and 'trash' already splits the absPaths
          // into chunks if too many files are passed
          return trash(absPaths);
        }
        case 'darwin': {
          if (fse.pathExistsSync(join(dirname(process.execPath), 'resources', 'trash'))) {
            trashPath = join(dirname(process.execPath), 'resources', 'trash');
          } else if (fse.pathExistsSync(join(__dirname, '..', 'resources', 'trash'))) {
            trashPath = join(__dirname, '..', 'resources', 'trash');
          } else {
            throw new Error('unable to locate trash executable');
          }
          break;
        }
        case 'win32': {
          if (fse.pathExistsSync(join(dirname(process.execPath), 'resources', 'recycle-bin.exe'))) {
            trashPath = join(dirname(process.execPath), 'resources', 'recycle-bin.exe');
          } else if (fse.pathExistsSync(join(__dirname, '..', 'resources', 'recycle-bin.exe'))) {
            trashPath = join(__dirname, '..', 'resources', 'recycle-bin.exe');
          } else {
            throw new Error('unable to locate trash executable');
          }
          break;
        }
        default: {
          throw new Error('Unknown operating system');
        }
      }
    }

    switch (process.platform) {
      case 'darwin': {
        const isOlderThanMountainLion = Number(os.release().split('.')[0]) < 12;
        if (isOlderThanMountainLion) {
          throw new Error('macOS 10.12 or later required');
        }
        break;
      }
      case 'win32': {
        break;
      }
      default: {
        throw new Error('Unknown operating system');
      }
    }

    // Slice the array into multiple arrays because
    // the trash executables allow multiple arguments.
    //  $ trash path [...]
    //  $ recycle-bin.exe path [...]
    // The amount of arguments is limited and
    // 4096 is a good compromise for macOS and Windows
    const chunks: string[][] = [];
    let currentSize = 0;
    let currentChunk: string[] = [];
    chunks.push(currentChunk);
    for (const absPath of absPaths) {
      if (currentSize + absPath.length + 1 > 4096) {
        currentSize = 0;
        currentChunk = [];
        chunks.push(currentChunk);
      }

      currentSize += absPath.length + 1;
      currentChunk.push(absPath);
    }

    if (!trashPath) {
      throw new Error('no trash executable set');
    }

    return PromisePool
      .withConcurrency(8)
      .for(chunks)
      .handleError((error) => { throw error; }) // Uncaught errors will immediately stop PromisePool
      .process((path: string[]) => {
        return new Promise<void>((resolve, reject) => {
          const proc: cp.ChildProcessWithoutNullStreams = spawn(trashPath, path);

          proc.on('exit', (code: number) => {
            if (code === 0) {
              resolve();
            } else {
              const stderr = proc.stderr.read();
              if (stderr) {
                reject(new Error(stderr.toString()));
              } else {
                reject(new Error('deleting files failed'));
              }
            }
          });
        });
      }).then(() => {/* */});
  }
}<|MERGE_RESOLUTION|>--- conflicted
+++ resolved
@@ -72,22 +72,9 @@
 export function checkReadAccess(absPaths: string[], relPaths: string[]): Promise<void> {
   const promises: Promise<fse.Stats>[] = [];
 
-<<<<<<< HEAD
-  /**
-   * Check if the passed files are written to by another process. The paths of `absPaths`
-   * must be derived from `relPaths`. The order and length of both arrays must be equal.
-   *
-   * @param absPaths  Absolute paths of files to check.
-   * @param relPaths  Relative paths of files to check.
-   * @throws          Throws an AggregateError with a description of the effected files.
-   */
-  export function checkReadAccess(absPaths: string[], relPaths: string[]): Promise<void> {
-    const promises: Promise<fse.Stats>[] = [];
-=======
   for (const absPath of absPaths) {
     promises.push(io.stat(absPath));
   }
->>>>>>> 0b5b0323
 
   const stats1 = new Map<string, fse.Stats>();
 
@@ -98,15 +85,6 @@
         stats1.set(relPaths[i], stats[i]);
       }
 
-<<<<<<< HEAD
-        return new Promise<void>((resolve) => {
-          setTimeout(() => {
-            resolve();
-          }, 500);
-        });
-      }).then(() => {
-        const promises: Promise<fse.Stats>[] = [];
-=======
       return new Promise<void>((resolve) => {
         setTimeout(() => {
           resolve();
@@ -114,7 +92,6 @@
       });
     }).then(() => {
       const promises: Promise<fse.Stats>[] = [];
->>>>>>> 0b5b0323
 
       for (const absPath of absPaths) {
         promises.push(io.stat(absPath));
@@ -139,28 +116,11 @@
         }
       }
 
-<<<<<<< HEAD
-        const errors: Error[] = [];
-
-        for (let i = 0; i < relPaths.length; ++i) {
-          const prevStats = stats1.get(relPaths[i]);
-          // When a file is being written by another process, either...
-          // ... the size changes through time (e.g. simple write operation)
-          // and/or...
-          // ... the mtime changes (e.g. when a file is copied through the Windows Explorer*)
-          // * When the Windows Explorer copies a file, the size seems to be already set, and only 'mtime' changes
-          if (prevStats && (prevStats.size !== stats[i].size || prevStats.mtime.getTime() !== stats[i].mtime.getTime())) {
-            const msg = `File '${relPaths[i]}' is being written by another process`;
-            errors.push(new StacklessError(msg));
-          }
-        }
-=======
       if (errors.length > 0) {
         throw new AggregateError(errors);
       }
     });
 }
->>>>>>> 0b5b0323
 
 export namespace win32 {
 
@@ -668,25 +628,18 @@
 
     function checkUnixLike(relPaths: string[]): Promise<void> {
       const absPaths = relPaths.map((p: string) => join(dir, p));
-<<<<<<< HEAD
-=======
       const checkIfFilesAreReallyBeingWritten = new Map<string, string>();
 
->>>>>>> 0b5b0323
       return checkAccess(absPaths)
         .then(() => {
           return unix.whichFilesInDirAreOpen(dir);
         })
         .then((fileHandles: Map<string, unix.FileHandle[]>) => {
 
-<<<<<<< HEAD
-          for (const relPath of relPaths) {
-=======
           const zip = (a, b) => a.map((k, i) => [k, b[i]]);
 
           const errors: Error[] = [];
           for (const [absPath, relPath] of zip(absPaths, relPaths)) {
->>>>>>> 0b5b0323
             const fhs: unix.FileHandle[] | undefined = fileHandles.get(relPath);
             if (fhs) {
               for (const fh of fhs) {
