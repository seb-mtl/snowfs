--- conflicted
+++ resolved
@@ -1224,11 +1224,7 @@
     let odb: Odb = null;
     let commondirInside: string = null;
     let commondir: string = null;
-<<<<<<< HEAD
-    return fse.pathExists(workdir)
-=======
     return io.pathExists(workdir)
->>>>>>> 1803b85d
       .then((exists: boolean) => {
         if (!exists) {
           throw new Error('workdir doesn\'t exist');
@@ -1241,11 +1237,7 @@
         }
         workdir = snowFSRepoPath;
         commondirInside = join(workdir, '.snow');
-<<<<<<< HEAD
-        return fse.stat(commondirInside);
-=======
         return io.stat(commondirInside);
->>>>>>> 1803b85d
       })
       .then((stat: fse.Stats) => {
         if (stat.isFile()) {
