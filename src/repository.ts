--- conflicted
+++ resolved
@@ -678,15 +678,9 @@
    * @param target    Reference, commit or commit hash.
    * @param reset     Options for the restore operation.
    */
-<<<<<<< HEAD
   checkout(target: string|Reference|Commit, reset: RESET, limitToPath?: string): Promise<void> {
-    let targetRef: Reference;
-    let targetCommit: Commit;
-=======
-  checkout(target: string|Reference|Commit, reset: RESET): Promise<void> {
     let targetRef: Reference = null;
     let targetCommit: Commit = null;
->>>>>>> eb50bf2e
     if (typeof target === 'string') {
       // check first if target is a reference name...
       const ref: Reference = this.findReferenceByName(REFERENCE_TYPE.BRANCH, target);
