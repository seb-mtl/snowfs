--- conflicted
+++ resolved
@@ -377,11 +377,7 @@
         return Promise.all(promises);
       }).then((itemStatArray: DirItem[]) => {
         const promises = [];
-<<<<<<< HEAD
-        const i = 0;
-=======
-
->>>>>>> 5fc1dccc
+
         for (const dirItem of itemStatArray.filter((x) => x)) {
           if ((dirItem.stats.isDirectory() && returnDirs) || (!dirItem.stats.isDirectory() && returnFiles)) {
             dirItems.push(dirItem);
