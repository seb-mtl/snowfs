--- conflicted
+++ resolved
@@ -6,26 +6,6 @@
     patterns: string[];
 
     constructor() {
-<<<<<<< HEAD
-      this.patterns = ['.DS_Store',
-                       'thumbs.db',
-                       '._.*',
-                       '.snowignore',
-                       'backup/*',
-                       '*.bkp',
-                       'bkp/*',
-                       '*_bak[0-9]*.[A-Za-z0-9]+',
-                       '*.tmp',
-                       'tmp/*',
-                       'temp/*',
-                       'cache/*',
-                       '*.lnk', // *.lnk
-                       '*.log', // *.log
-                       '.vscode/*', 
-                       '.idea/*',
-                       '.Spotlight-V100'
-                      ];
-=======
       this.patterns = [
         '**/.DS_Store',
         '**/thumbs.db',
@@ -48,7 +28,6 @@
 
         '**/*.blend[0-9]+', // Blender auto-saved files
       ];
->>>>>>> eea4e11a
     }
 
     loadFile(filepath: string): Promise<void> {
@@ -68,13 +47,9 @@
     }
 
     ignored(filepath: string): boolean {
-<<<<<<< HEAD
-      return nm.match(filepath, this.patterns, { dot: true, nocase: true }).length > 0;
-=======
       return nm.match(filepath, this.patterns, {
         dot: true, // Match dotfiles
         nocase: true, // a case-insensitive regex for matching files
       }).length > 0;
->>>>>>> eea4e11a
     }
 }