--- conflicted
+++ resolved
@@ -27,7 +27,6 @@
   '*.3dmbak', // Rhino backup files
 ];
 export class IgnoreManager {
-<<<<<<< HEAD
   patterns: string[];
 
   constructor() {
@@ -88,100 +87,5 @@
       nocase: true, // a case-insensitive regex for matching files
     });
     return new Set(ignored as string[]);
-=======
-  patterns: string[] = [];
-
-  async init(filepath: string | null, nodefaultignore: boolean = false): Promise<void> {
-    const patterns: string[] = [];
-
-    if (filepath) {
-      const content: Buffer = await fse.readFile(filepath);
-
-      for (let line of content.toString().split('\n')) {
-        line = line.trim().replace(/\/\*[\s\S]*?\*\/|\/\/.*|#.*/g, ''); // remove # comment */ or // comment #
-        if (line.length > 0) {
-          patterns.push(line);
-        }
-      }
-    }
-
-    this.loadPatterns(patterns, nodefaultignore);
-  }
-
-  loadPatterns(patterns: string[], nodefaultignore: boolean = false): void {
-    if (!nodefaultignore) {
-      this.patterns = this.patterns.concat(DEFAULT_IGNORE_PATTERNS);
-    }
-
-    for (let item of patterns) {
-      const negate = item.startsWith('!');
-      if (negate) {
-        item = item.slice(1);
-      }
-
-      let forceWildcard = false;
-
-      // Remove trailing wildcards like /**, /* or /
-      // since we attach them later on our own.
-      if (item.endsWith('/**')) {
-        item = item.slice(0, -3);
-        forceWildcard = true;
-      } else if (item.endsWith('/*')) {
-        item = item.slice(0, -2);
-        forceWildcard = true;
-      } else if (item.endsWith('/')) {
-        item = item.slice(0, -1);
-        forceWildcard = true;
-      }
-
-      let startInRoot = false;
-      if (item.startsWith('/')) { // Only match items that are based in root.
-        item = item.slice(1);
-        startInRoot = true;
-      } else if (item.startsWith('**/')) { // Only match items that are based in root.
-        item = item.slice(3);
-      }
-
-      this.patterns.push(`${negate ? '!' : ''}${startInRoot ? '' : '?(**/)'}${item}${forceWildcard ? '/**' : '?(/**)'}`);
-    }
-  }
-
-  getIgnoreItemsArray(filepaths: string[]): string[] {
-    const options = {
-      // Doc: Match dotfiles. Otherwise dotfiles are ignored unless a . is explicitly defined in the pattern.
-      // We disable dots as it reduces the amount of default patterns to improve performance.
-      // This is a candidate to be configurable through .snow/config
-      dot: false,
-
-      // Doc: Perform case-insensitive matching. Equivalent to the regex i flag. Note that this option is ignored when the flags option is defined.
-      nocase: false,
-
-      // Doc: Convert all slashes in file paths to forward slashes. This does not convert slashes in the glob pattern itself
-      posixSlashes: true,
-
-      // Doc: Support for matching with extglobs (like +(a|b))
-      // https://github.com/micromatch/micromatch#extglobs
-      noextglob: false,
-
-      // Doc: Disable brace matching, so that {a,b} and {1..3} would be treated as literal characters.
-      // https://github.com/micromatch/micromatch#braces-1
-      // Instead use [1-3]
-      nobrace: true,
-
-      // Doc: Disable regex positive and negative lookbehinds. Note that you must be using Node 8.1.10 or higher to enable regex lookbehinds.
-      lookbehinds: false,
-
-      // Doc: POSIX character classes ("posix brackets").
-      // https://github.com/micromatch/micromatch#posix-bracket-expressions
-      posix: false,
-    };
-
-    const ignored = mm(filepaths, this.patterns, options);
-    return ignored;
-  }
-
-  getIgnoreItems(filepaths: string[]): Set<string> {
-    return new Set(this.getIgnoreItemsArray(filepaths));
->>>>>>> b7d8293e
   }
 }