/* eslint-disable no-empty-function */
/* eslint-disable no-useless-constructor */
import * as fse from 'fs-extra';
import * as crypto from 'crypto';
import { unionWith } from 'lodash';
import * as io from './io';

import {
  join, relative, normalize, extname, dirname, basename,
} from './path';
import { Repository } from './repository';
import {
  getPartHash, HashBlock, MB20, StatsSubset,
} from './common';

const sortPaths = require('sort-paths');

export const enum FILEMODE {
  UNREADABLE = 0,
  TREE = 16384,
  BLOB = 33188,
  EXECUTABLE = 33261,
  LINK = 40960,
  COMMIT = 57344,
}

const textFileExtensions = new Set([
  '.txt', '.html', '.plist', '.htm', '.css', '.js',
  '.jsx', '.less', '.scss', '.wasm', '.php', '.c',
  '.cc', '.class', '.clj', '.cpp', '.cs', '.cxx',
  '.el', '.go', '.h', '.java', '.lua', '.m', '.m4',
<<<<<<< HEAD
  '.php', '.pl', '.po', '.py', '.rb', '.rs',
=======
  '.php', '.pl', '.po', '.py', '.rb', '.rs', '.info',
>>>>>>> dc107802
  '.sh', '.swift', '.vb', '.vcxproj', '.xcodeproj',
  '.xml', '.diff', '.patch', '.html', '.js', '.ts',
]);

export const enum DETECTIONMODE {
  /**
   * Uses SIZE_AND_HASH_FOR_SMALL_FILES for all known text files and ONLY_SIZE_AND_MKTIME for everything else.
   */
  DEFAULT = 1,

  /**
   * Only perform a size and mktime check. If the modified time differs between the commited file
   * and the one in the working directory, the file is identified as modified.
   * If the modified time is the same, the file is not identified as modified.
   */
  ONLY_SIZE_AND_MKTIME = 2,

  /**
   * Perform a size and hash check for all files smaller than 20 MB.
   */
  SIZE_AND_HASH_FOR_SMALL_FILES = 3,

  /**
   * Perform a size and hash check for all files. Please note,
   * that this is the slowest of all detection modes.
   */
  SIZE_AND_HASH_FOR_ALL_FILES = 4
<<<<<<< HEAD
}

export function calculateSizeAndHash(items: TreeEntry[]): [number, string] {
  const hash = crypto.createHash('sha256');
  let size = 0;

  // Here we ensure that the hash of the tree entries is not dependend on their order
  items = sortPaths(items, (item) => item.path, '/');

  for (const r of items) {
    size += r.stats.size;
    hash.update(r.hash.toString());
  }
  return [size, hash.digest('hex')];
}

function generateSizeAndCaches(item: TreeEntry): [number, string] {
  if (item instanceof TreeDir) {
    for (const subitem of item.children) {
      if (subitem instanceof TreeDir) {
        generateSizeAndCaches(subitem);
      }
    }

    const calcs = calculateSizeAndHash(item.children);
    item.stats.size = calcs[0];
    item.hash = calcs[1];
    return [calcs[0], calcs[1]];
  }

  return [item.stats.size, item.hash];
}

=======
}

export function calculateSizeAndHash(items: TreeEntry[]): [number, string] {
  const hash = crypto.createHash('sha256');
  let size = 0;

  // Here we ensure that the hash of the tree entries is not dependend on their order
  items = sortPaths(items, (item) => item.path, '/');

  for (const r of items) {
    size += r.stats.size;
    hash.update(r.hash.toString());
  }
  return [size, hash.digest('hex')];
}

>>>>>>> dc107802
export abstract class TreeEntry {
  constructor(
    public hash: string,
    public path: string,
    public stats: StatsSubset,
  ) {
  }

  isDirectory(): boolean {
    return this instanceof TreeDir;
  }

  isFile(): boolean {
    return this instanceof TreeFile;
  }

<<<<<<< HEAD
  abstract clone(parent?: TreeDir);
=======
  abstract clone(parent?: TreeDir): TreeEntry;
}

function generateSizeAndCaches(item: TreeEntry): [number, string] {
  if (item instanceof TreeDir) {
    for (const subitem of item.children) {
      if (subitem instanceof TreeDir) {
        generateSizeAndCaches(subitem);
      }
    }

    const calcs = calculateSizeAndHash(item.children);
    item.stats.size = calcs[0];
    item.hash = calcs[1];
    return [calcs[0], calcs[1]];
  }

  return [item.stats.size, item.hash];
>>>>>>> dc107802
}

export class TreeFile extends TreeEntry {
  constructor(
    hash: string,
    path: string,
    stats: StatsSubset,
    public ext: string,
    public parent: TreeDir,
  ) {
    super(hash, path, stats);
  }

  clone(parent?: TreeDir): TreeFile {
    return new TreeFile(this.hash,
      this.path, StatsSubset.clone(this.stats), this.ext, parent);
  }

  toJsonObject(): any {
    if (!this.parent && this.path) {
      throw new Error('parent has no path');
    } else if (this.parent && !this.path) {
      // only the root path with no parent has no path
      throw new Error('item must have path');
    }

    const output: any = {
      hash: this.hash,
      path: this.path,
      ext: this.ext,
      stats: {
        size: this.stats.size,
        ctime: this.stats.ctime.getTime(),
        mtime: this.stats.mtime.getTime(),
      },
    };
    return output;
  }

  isFileModified(repo: Repository, detectionMode: DETECTIONMODE): Promise<{file : TreeFile; modified : boolean, newStats: fse.Stats}> {
    const filepath = join(repo.workdir(), this.path);
    return io.stat(filepath).then((newStats: fse.Stats) => {
      // first we check for for modification time and file size
      if (this.stats.size !== newStats.size) {
        return { file: this, modified: true, newStats };
      }

      // When a commit is checked out, 'mtime' of restored items is set by fse.utimes.
      // The fractional part (microseconds) of mtime comes from JSON and might be
      // clamped (rounding errors). It's also not guaranteed that all filesystems support
      // microseconds. That's why all items are identified if the mtime from the commit
      // and the mtime from the file on disk is greater than 1ms, everything below is
      // considered equal.
      if (Math.abs(+this.stats.mtime - (+newStats.mtime)) >= 1.0) {
        switch (detectionMode) {
<<<<<<< HEAD
          case DETECTIONMODE.DEFAULT:
=======
          case DETECTIONMODE.DEFAULT: {
>>>>>>> dc107802
            const ext = extname(filepath);
            // Text files are more prone to mtime changes than other files,
            // so by default text files are checked for content changes than rather relying only on mtime.
            if (!textFileExtensions.has(ext)) {
              // If not a text file, use same heuristics as ONLY_SIZE_AND_MKTIME
              return { file: this, modified: true, newStats };
            }
<<<<<<< HEAD
            // If a text file, fallthrough to SIZE_AND_HASH_FOR_SMALL_FILES

=======
            // If a text file, fall through to SIZE_AND_HASH_FOR_SMALL_FILES
            /* falls through */
          }
          // eslint-disable-next-line no-fallthrough
>>>>>>> dc107802
          case DETECTIONMODE.SIZE_AND_HASH_FOR_SMALL_FILES:
            // A file bigger than 20 MB is considered as changed if the mtime is different ...
            if (this.stats.size >= MB20) {
              return { file: this, modified: true, newStats };
            }
            // ... otherwise break and check the file hash.
            break;
          case DETECTIONMODE.ONLY_SIZE_AND_MKTIME:
            return { file: this, modified: true, newStats };
          case DETECTIONMODE.SIZE_AND_HASH_FOR_ALL_FILES:
          default:
            break;
        }

        return getPartHash(filepath)
          .then((hashBlock: HashBlock) => {
            return { file: this, modified: this.hash !== hashBlock.hash, newStats };
          });
      }

      return { file: this, modified: false, newStats };
    });
  }
}

export class TreeDir extends TreeEntry {
  static ROOT = undefined;

  hash: string;

  children: (TreeEntry)[] = [];

  constructor(public path: string,
              public stats: StatsSubset,
              public parent: TreeDir = null) {
    super('', path, stats);
  }

  static createRootTree(): TreeDir {
    return new TreeDir('', { size: 0, ctime: new Date(0), mtime: new Date(0) });
<<<<<<< HEAD
  }

  clone(parent?: TreeDir): TreeDir {
    const newTree = new TreeDir(this.path, StatsSubset.clone(this.stats), parent);
    newTree.children = this.children.map((c: TreeEntry) => c.clone(newTree));
    return newTree;
  }

  /**
   * Merge two trees, with target having the precedence in case
   * the element is already located in 'source.
   */
  static merge(source: TreeEntry, target: TreeEntry) {
    function privateMerge(source: TreeEntry, target: TreeEntry) {
      // walk source nodes...
      if (source instanceof TreeDir && target instanceof TreeDir) {
        const newItems = new Map<string, TreeEntry>();
        for (const child of source.children) {
          newItems.set(child.path, child);
        }

        for (const child of target.children) {
          newItems.set(child.path, child);
        }

        for (const sourceItem of source.children) {
          for (const targetItem of target.children) {
            if (targetItem.path === sourceItem.path) {
              const res = privateMerge(sourceItem, targetItem);
              newItems.set(res.path, res);
            }
          }
        }
        target.children = Array.from(newItems.values());

        const calcs = generateSizeAndCaches(target);
        target.stats.size = calcs[0];
        target.hash = calcs[1];
      }
      return target;
    }

    return privateMerge(source, target.clone()) as TreeDir;
  }

=======
  }

  clone(parent?: TreeDir): TreeDir {
    const newTree = new TreeDir(this.path, StatsSubset.clone(this.stats), parent);
    newTree.children = this.children.map((c: TreeEntry) => c.clone(newTree));
    return newTree;
  }

  /**
   * Merge two trees, with target having the precedence in case
   * the element is already located in 'source.
   */
  static merge(source: TreeEntry, target: TreeEntry): TreeDir {
    function privateMerge(source: TreeEntry, target: TreeEntry) {
      // walk source nodes...
      if (source instanceof TreeDir && target instanceof TreeDir) {
        const newItems = new Map<string, TreeEntry>();
        for (const child of source.children) {
          newItems.set(child.path, child);
        }

        for (const child of target.children) {
          newItems.set(child.path, child);
        }

        for (const sourceItem of source.children) {
          for (const targetItem of target.children) {
            if (targetItem.path === sourceItem.path) {
              const res = privateMerge(sourceItem, targetItem);
              newItems.set(res.path, res);
            }
          }
        }
        target.children = Array.from(newItems.values());

        const calcs = generateSizeAndCaches(target);
        target.stats.size = calcs[0];
        target.hash = calcs[1];
      }
      return target;
    }

    return privateMerge(source, target.clone()) as TreeDir;
  }

>>>>>>> dc107802
  toJsonObject(includeChildren?: boolean): any {
    if (!this.parent && this.path) {
      throw new Error('parent has no path');
    } else if (this.parent && (!this.path || this.path.length === 0)) {
      // only the root path with no parent has no path
      throw new Error('item must have path');
    }

    const children: string[] = this.children.map((value: TreeDir | TreeFile) => value.toJsonObject(includeChildren));

    const stats: any = {
      size: this.stats.size,
      ctime: this.stats.ctime.getTime(),
      mtime: this.stats.mtime.getTime(),
    };

    return {
      hash: this.hash, path: this.path ?? '', stats, children,
    };
  }

  getAllTreeFiles(opt: {entireHierarchy: boolean, includeDirs: boolean}): Map<string, TreeEntry> {
    const visit = (obj: TreeEntry[] | TreeEntry, map: Map<string, TreeEntry>) => {
      if (Array.isArray(obj)) {
        return obj.forEach((c: any) => visit(c, map));
      }
      if (obj instanceof TreeDir) {
        if (opt.includeDirs) {
          map.set(obj.path, obj);
        }
        return obj.children.forEach((c: any) => visit(c, map));
      }
      map.set(obj.path, obj);
    };

    const map: Map<string, TreeEntry> = new Map();

    if (opt.entireHierarchy) {
      visit(this.children, map);
    } else {
      this.children.forEach((o: TreeDir | TreeFile) => {
        if (o instanceof TreeFile || opt.entireHierarchy) {
          map.set(o.path, o);
        }
      });
    }
    return map;
  }

  find(relativePath: string): TreeEntry | null {
    if (relativePath === this.path) {
      return this;
    }

    let tree: TreeEntry | null = null;
    // TODO: (Seb) return faster if found
    TreeDir.walk(this, (entry: TreeDir | TreeFile) => {
      if (entry.path === relativePath) {
        tree = entry;
      }
    });
    return tree;
  }

  /**
   * Browse through the entire hierarchy of the tree and remove the given item.
   */
  static remove(tree: TreeDir,
    cb: (entry: TreeEntry, index: number, array: TreeEntry[]) => boolean): void {
    for (const child of tree.children) {
      if (child instanceof TreeDir) {
        TreeDir.remove(child, cb);
      }
    }
    tree.children = tree.children.filter((value: TreeEntry, index: number, array: TreeEntry[]) => !cb(value, index, array));
  }

  static walk(
    tree: TreeDir,
    cb: (entry: TreeDir | TreeFile, index: number, length: number) => void,
  ): void {
    let i = 0;
    for (const entry of tree.children) {
      cb(<TreeFile>entry, i, tree.children.length);
      if (entry instanceof TreeDir) {
        TreeDir.walk(entry, cb);
      }
      i++;
    }
  }
}
// This function has the same basic functioanlity as io.osWalk(..) but works with Tree
export function constructTree(
  dirPath: string,
  tree?: TreeDir,
  root?: string,
): Promise<TreeDir> {
  if (dirPath.endsWith('/')) {
    // if directory ends with a seperator, we cut it of to ensure
    // we don't return a path like /foo/directory//file.jpg
    dirPath = dirPath.substr(0, dirPath.length - 1);
  }

  if (!root) {
    root = dirPath;
  }

  if (!tree) {
    tree = TreeDir.createRootTree();
  }

  return new Promise<string[]>((resolve, reject) => {
    io.readdir(dirPath, (error, entries: string[]) => {
      if (error) {
        reject(error);
        return;
      }
      resolve(entries.map(normalize));
    });
  })
    .then((entries: string[]) => {
      const promises: Promise<any>[] = [];

      for (const entry of entries) {
        if (entry === '.snow' || entry === '.git' || entry === '.DS_Store' || entry === 'thumbs.db') {
          continue;
        }

        const absPath = `${dirPath}/${entry}`;
        const relPath = relative(root, absPath);
        promises.push(
          io.stat(absPath).then((stat: fse.Stats) => {
            if (stat.isDirectory()) {
              // hash is later added to subtree (see next promise task)
              const subtree: TreeDir = new TreeDir(relative(root, absPath), StatsSubset.clone(stat), tree);

              tree.children.push(subtree);
              return constructTree(absPath, subtree, root);
            }

            const entry: TreeFile = new TreeFile('', relPath, StatsSubset.clone(stat), extname(relPath), tree);
            tree.children.push(entry);
          }),
        );
      }

      return Promise.all(promises);
    })
    .then(() => {
      // calculate the size of the directory
      let size = 0;
      for (const r of tree.children) {
        size += r.stats.size;
      }
      tree.stats.size = size;
      return tree;
    });
}<|MERGE_RESOLUTION|>--- conflicted
+++ resolved
@@ -29,11 +29,7 @@
   '.jsx', '.less', '.scss', '.wasm', '.php', '.c',
   '.cc', '.class', '.clj', '.cpp', '.cs', '.cxx',
   '.el', '.go', '.h', '.java', '.lua', '.m', '.m4',
-<<<<<<< HEAD
-  '.php', '.pl', '.po', '.py', '.rb', '.rs',
-=======
   '.php', '.pl', '.po', '.py', '.rb', '.rs', '.info',
->>>>>>> dc107802
   '.sh', '.swift', '.vb', '.vcxproj', '.xcodeproj',
   '.xml', '.diff', '.patch', '.html', '.js', '.ts',
 ]);
@@ -61,7 +57,6 @@
    * that this is the slowest of all detection modes.
    */
   SIZE_AND_HASH_FOR_ALL_FILES = 4
-<<<<<<< HEAD
 }
 
 export function calculateSizeAndHash(items: TreeEntry[]): [number, string] {
@@ -78,41 +73,6 @@
   return [size, hash.digest('hex')];
 }
 
-function generateSizeAndCaches(item: TreeEntry): [number, string] {
-  if (item instanceof TreeDir) {
-    for (const subitem of item.children) {
-      if (subitem instanceof TreeDir) {
-        generateSizeAndCaches(subitem);
-      }
-    }
-
-    const calcs = calculateSizeAndHash(item.children);
-    item.stats.size = calcs[0];
-    item.hash = calcs[1];
-    return [calcs[0], calcs[1]];
-  }
-
-  return [item.stats.size, item.hash];
-}
-
-=======
-}
-
-export function calculateSizeAndHash(items: TreeEntry[]): [number, string] {
-  const hash = crypto.createHash('sha256');
-  let size = 0;
-
-  // Here we ensure that the hash of the tree entries is not dependend on their order
-  items = sortPaths(items, (item) => item.path, '/');
-
-  for (const r of items) {
-    size += r.stats.size;
-    hash.update(r.hash.toString());
-  }
-  return [size, hash.digest('hex')];
-}
-
->>>>>>> dc107802
 export abstract class TreeEntry {
   constructor(
     public hash: string,
@@ -129,9 +89,6 @@
     return this instanceof TreeFile;
   }
 
-<<<<<<< HEAD
-  abstract clone(parent?: TreeDir);
-=======
   abstract clone(parent?: TreeDir): TreeEntry;
 }
 
@@ -150,7 +107,6 @@
   }
 
   return [item.stats.size, item.hash];
->>>>>>> dc107802
 }
 
 export class TreeFile extends TreeEntry {
@@ -206,11 +162,7 @@
       // considered equal.
       if (Math.abs(+this.stats.mtime - (+newStats.mtime)) >= 1.0) {
         switch (detectionMode) {
-<<<<<<< HEAD
-          case DETECTIONMODE.DEFAULT:
-=======
           case DETECTIONMODE.DEFAULT: {
->>>>>>> dc107802
             const ext = extname(filepath);
             // Text files are more prone to mtime changes than other files,
             // so by default text files are checked for content changes than rather relying only on mtime.
@@ -218,15 +170,10 @@
               // If not a text file, use same heuristics as ONLY_SIZE_AND_MKTIME
               return { file: this, modified: true, newStats };
             }
-<<<<<<< HEAD
-            // If a text file, fallthrough to SIZE_AND_HASH_FOR_SMALL_FILES
-
-=======
             // If a text file, fall through to SIZE_AND_HASH_FOR_SMALL_FILES
             /* falls through */
           }
           // eslint-disable-next-line no-fallthrough
->>>>>>> dc107802
           case DETECTIONMODE.SIZE_AND_HASH_FOR_SMALL_FILES:
             // A file bigger than 20 MB is considered as changed if the mtime is different ...
             if (this.stats.size >= MB20) {
@@ -267,7 +214,6 @@
 
   static createRootTree(): TreeDir {
     return new TreeDir('', { size: 0, ctime: new Date(0), mtime: new Date(0) });
-<<<<<<< HEAD
   }
 
   clone(parent?: TreeDir): TreeDir {
@@ -280,7 +226,7 @@
    * Merge two trees, with target having the precedence in case
    * the element is already located in 'source.
    */
-  static merge(source: TreeEntry, target: TreeEntry) {
+  static merge(source: TreeEntry, target: TreeEntry): TreeDir {
     function privateMerge(source: TreeEntry, target: TreeEntry) {
       // walk source nodes...
       if (source instanceof TreeDir && target instanceof TreeDir) {
@@ -313,53 +259,6 @@
     return privateMerge(source, target.clone()) as TreeDir;
   }
 
-=======
-  }
-
-  clone(parent?: TreeDir): TreeDir {
-    const newTree = new TreeDir(this.path, StatsSubset.clone(this.stats), parent);
-    newTree.children = this.children.map((c: TreeEntry) => c.clone(newTree));
-    return newTree;
-  }
-
-  /**
-   * Merge two trees, with target having the precedence in case
-   * the element is already located in 'source.
-   */
-  static merge(source: TreeEntry, target: TreeEntry): TreeDir {
-    function privateMerge(source: TreeEntry, target: TreeEntry) {
-      // walk source nodes...
-      if (source instanceof TreeDir && target instanceof TreeDir) {
-        const newItems = new Map<string, TreeEntry>();
-        for (const child of source.children) {
-          newItems.set(child.path, child);
-        }
-
-        for (const child of target.children) {
-          newItems.set(child.path, child);
-        }
-
-        for (const sourceItem of source.children) {
-          for (const targetItem of target.children) {
-            if (targetItem.path === sourceItem.path) {
-              const res = privateMerge(sourceItem, targetItem);
-              newItems.set(res.path, res);
-            }
-          }
-        }
-        target.children = Array.from(newItems.values());
-
-        const calcs = generateSizeAndCaches(target);
-        target.stats.size = calcs[0];
-        target.hash = calcs[1];
-      }
-      return target;
-    }
-
-    return privateMerge(source, target.clone()) as TreeDir;
-  }
-
->>>>>>> dc107802
   toJsonObject(includeChildren?: boolean): any {
     if (!this.parent && this.path) {
       throw new Error('parent has no path');
