/* eslint-disable no-empty-function */
/* eslint-disable no-useless-constructor */
import * as fse from 'fs-extra';
import * as crypto from 'crypto';
import * as io from './io';

import { join, relative, normalize, extname } from './path';
import { Repository } from './repository';
import {
  getPartHash, HashBlock, MB20, StatsSubset,
} from './common';

import sortPaths = require('sort-paths');

export const enum FILEMODE {
  UNREADABLE = 0,
  TREE = 16384,
  BLOB = 33188,
  EXECUTABLE = 33261,
  LINK = 40960,
  COMMIT = 57344,
}

const textFileExtensions = new Set([
  '.txt', '.html', '.plist', '.htm', '.css', '.js',
  '.jsx', '.less', '.scss', '.wasm', '.php', '.c',
  '.cc', '.class', '.clj', '.cpp', '.cs', '.cxx',
  '.el', '.go', '.h', '.java', '.lua', '.m', '.m4',
  '.php', '.pl', '.po', '.py', '.rb', '.rs', '.info',
  '.sh', '.swift', '.vb', '.vcxproj', '.xcodeproj',
  '.xml', '.diff', '.patch', '.html', '.js', '.ts',
]);

export const enum DETECTIONMODE {
  /**
   * Uses SIZE_AND_HASH_FOR_SMALL_FILES for all known text files and ONLY_SIZE_AND_MKTIME for everything else.
   */
  DEFAULT = 1,

  /**
   * Only perform a size and mktime check. If the modified time differs between the commited file
   * and the one in the working directory, the file is identified as modified.
   * If the modified time is the same, the file is not identified as modified.
   */
  ONLY_SIZE_AND_MKTIME = 2,

  /**
   * Perform a size and hash check for all files smaller than 20 MB.
   */
  SIZE_AND_HASH_FOR_SMALL_FILES = 3,

  /**
   * Perform a size and hash check for all files. Please note,
   * that this is the slowest of all detection modes.
   */
  SIZE_AND_HASH_FOR_ALL_FILES = 4
}

export function calculateSizeAndHash(items: TreeEntry[]): [number, string] {
  const hash = crypto.createHash('sha256');
  let size = 0;

  // Here we ensure that the hash of the tree entries is not dependend on their order
  items = sortPaths(items, (item: TreeEntry) => item.path, '/');

  for (const r of items) {
    size += r.stats.size;
    hash.update(r.hash.toString());
  }
  return [size, hash.digest('hex')];
}

export abstract class TreeEntry {
  constructor(
    public hash: string,
    public path: string,
    public stats: StatsSubset,
  ) {
  }

  isDirectory(): boolean {
    return this instanceof TreeDir;
  }

  isFile(): boolean {
    return this instanceof TreeFile;
  }

  abstract clone(parent?: TreeDir): TreeEntry;
}

function generateSizeAndCaches(item: TreeEntry): [number, string] {
  if (item instanceof TreeDir) {
    for (const subitem of item.children) {
      if (subitem instanceof TreeDir) {
        generateSizeAndCaches(subitem);
      }
    }

    const calcs = calculateSizeAndHash(item.children);
    item.stats.size = calcs[0];
    item.hash = calcs[1];
    return [calcs[0], calcs[1]];
  }

  return [item.stats.size, item.hash];
}

export class TreeFile extends TreeEntry {
  constructor(
    hash: string,
    path: string,
    stats: StatsSubset,
    public ext: string,
    public parent: TreeDir,
  ) {
    super(hash, path, stats);
  }

  clone(parent?: TreeDir): TreeFile {
    return new TreeFile(this.hash,
      this.path, StatsSubset.clone(this.stats), this.ext, parent);
  }

  toJson(): any {
    if (!this.parent && this.path) {
      throw new Error('parent has no path');
    } else if (this.parent && !this.path) {
      // only the root path with no parent has no path
      throw new Error('item must have path');
    }

    const output: any = {
      hash: this.hash,
      path: this.path,
      ext: this.ext,
      stats: {
        size: this.stats.size,
        ctime: this.stats.ctime.getTime(),
        mtime: this.stats.mtime.getTime(),
<<<<<<< HEAD
        birthtime: this.stats.birthtime.getTime()
=======
        birthtime: this.stats.birthtime.getTime(),
>>>>>>> 77535d3d
      },
    };
    return output;
  }

  isFileModified(repo: Repository, detectionMode: DETECTIONMODE): Promise<{file : TreeFile; modified : boolean, newStats: fse.Stats}> {
    const filepath = join(repo.workdir(), this.path);
    return io.stat(filepath).then((newStats: fse.Stats) => {
      // first we check for for modification time and file size
      if (this.stats.size !== newStats.size) {
        return { file: this, modified: true, newStats };
      }

      // When a commit is checked out, 'mtime' of restored items is set by fse.utimes.
      // The fractional part (microseconds) of mtime comes from JSON and might be
      // clamped (rounding errors). It's also not guaranteed that all filesystems support
      // microseconds. That's why all items are identified if the mtime from the commit
      // and the mtime from the file on disk is greater than 1ms, everything below is
      // considered equal.
      if (Math.abs(+this.stats.mtime - (+newStats.mtime)) >= 1.0) {
        switch (detectionMode) {
          // @ts-ignore
          // fall through
          case DETECTIONMODE.DEFAULT: {
            const ext = extname(filepath);
            // Text files are more prone to mtime changes than other files,
            // so by default text files are checked for content changes than rather relying only on mtime.
            if (!textFileExtensions.has(ext)) {
              // If not a text file, use same heuristics as ONLY_SIZE_AND_MKTIME
              return { file: this, modified: true, newStats }
            }
          }
          // @ts-ignore
          // fall through
          case DETECTIONMODE.SIZE_AND_HASH_FOR_SMALL_FILES:
            // A file bigger than 20 MB is considered as changed if the mtime is different ...
            if (this.stats.size >= MB20) {
              return { file: this, modified: true, newStats };
            }
            // ... otherwise break and check the file hash.
            break;
          case DETECTIONMODE.ONLY_SIZE_AND_MKTIME:
            return { file: this, modified: true, newStats };
          case DETECTIONMODE.SIZE_AND_HASH_FOR_ALL_FILES:
          default:
            break;
        }

        return getPartHash(filepath)
          .then((hashBlock: HashBlock) => {
            return { file: this, modified: this.hash !== hashBlock.hash, newStats };
          });
      }

      return { file: this, modified: false, newStats };
    });
  }
}

export class TreeDir extends TreeEntry {
  static ROOT = undefined;

  hash: string | undefined;

  children: (TreeEntry)[] = [];

  constructor(public path: string,
              public stats: StatsSubset,
              public parent: TreeDir | undefined = undefined) {
    super('', path, stats);
  }

  static createRootTree(): TreeDir {
<<<<<<< HEAD
    return new TreeDir('', { size: 0, ctime: new Date(0), mtime: new Date(0), birthtime: new Date(0) });
=======
    return new TreeDir('', {
      size: 0, ctime: new Date(0), mtime: new Date(0), birthtime: new Date(0),
    });
>>>>>>> 77535d3d
  }

  clone(parent?: TreeDir): TreeDir {
    const newTree = new TreeDir(this.path, StatsSubset.clone(this.stats), parent);
    newTree.children = this.children.map((c: TreeEntry) => c.clone(newTree));
    return newTree;
  }

  /**
   * Merge two trees, with target having the precedence in case
   * the element is already located in 'source.
   */
  static merge(source: TreeEntry, target: TreeEntry): TreeDir {
    function privateMerge(source: TreeEntry, target: TreeEntry): TreeEntry {
      // walk source nodes...
      if (source instanceof TreeDir && target instanceof TreeDir) {
        const newItems = new Map<string, TreeEntry>();
        for (const child of source.children) {
          newItems.set(child.path, child);
        }

        for (const child of target.children) {
          newItems.set(child.path, child);
        }

        for (const sourceItem of source.children) {
          for (const targetItem of target.children) {
            if (targetItem.path === sourceItem.path) {
              const res = privateMerge(sourceItem, targetItem);
              newItems.set(res.path, res);
            }
          }
        }
        target.children = Array.from(newItems.values());

        const calcs = generateSizeAndCaches(target);
        target.stats.size = calcs[0];
        target.hash = calcs[1];
      }
      return target;
    }

    return privateMerge(source, target.clone()) as TreeDir;
  }

  toJson(): any {
    if (!this.parent && this.path) {
      throw new Error('parent has no path');
    } else if (this.parent && (!this.path || this.path.length === 0)) {
      // only the root path with no parent has no path
      throw new Error('item must have path');
    }

    const children: string[] = this.children.map((value: TreeDir | TreeFile) => value.toJson());

    const stats: any = {
      size: this.stats.size,
      ctime: this.stats.ctime.getTime(),
      mtime: this.stats.mtime.getTime(),
<<<<<<< HEAD
      birthtime: this.stats.birthtime.getTime()
=======
      birthtime: this.stats.birthtime.getTime(),
>>>>>>> 77535d3d
    };

    return {
      hash: this.hash, path: this.path ?? '', stats, children,
    };
  }

  getAllTreeFiles(opt: {entireHierarchy: boolean, includeDirs: boolean}): Map<string, TreeEntry> {
    const visit = (obj: TreeEntry[] | TreeEntry, map: Map<string, TreeEntry>): void => {
      if (Array.isArray(obj)) {
        obj.forEach((c: any) => visit(c, map));
        return;
      }

      if (obj instanceof TreeDir) {
        if (opt.includeDirs) {
          map.set(obj.path, obj);
        }
        return obj.children.forEach((c: any) => visit(c, map));
      }
      map.set(obj.path, obj);
    };

    const map: Map<string, TreeEntry> = new Map();

    if (opt.entireHierarchy) {
      visit(this.children, map);
    } else {
      this.children.forEach((o: TreeDir | TreeFile) => {
        if (o instanceof TreeFile || opt.entireHierarchy) {
          map.set(o.path, o);
        }
      });
    }
    return map;
  }

  find(relativePath: string): TreeEntry | null {
    if (relativePath === this.path) {
      return this;
    }

    let tree: TreeEntry | null = null;
    // TODO: (Seb) return faster if found
    TreeDir.walk(this, (entry: TreeDir | TreeFile) => {
      if (entry.path === relativePath) {
        tree = entry;
      }
    });
    return tree;
  }

  /**
   * Browse through the entire hierarchy of the tree and remove the given item.
   */
  static remove(tree: TreeDir,
    cb: (entry: TreeEntry, index: number, array: TreeEntry[]) => boolean): void {
    for (const child of tree.children) {
      if (child instanceof TreeDir) {
        TreeDir.remove(child, cb);
      }
    }
    tree.children = tree.children.filter((value: TreeEntry, index: number, array: TreeEntry[]) => !cb(value, index, array));
  }

  static walk(
    tree: TreeDir,
    cb: (entry: TreeDir | TreeFile, index: number, length: number) => void,
  ): void {
    let i = 0;
    for (const entry of tree.children) {
      cb(<TreeFile>entry, i, tree.children.length);
      if (entry instanceof TreeDir) {
        TreeDir.walk(entry, cb);
      }
      i++;
    }
  }
}
// This function has the same basic functioanlity as io.osWalk(..) but works with Tree
export function constructTree(
  dirPath: string,
  tree?: TreeDir,
  root?: string,
): Promise<TreeDir> {
  if (dirPath.endsWith('/')) {
    // if directory ends with a seperator, we cut it of to ensure
    // we don't return a path like /foo/directory//file.jpg
    dirPath = dirPath.substr(0, dirPath.length - 1);
  }

  if (!root) {
    root = dirPath;
  }

  if (!tree) {
    tree = TreeDir.createRootTree();
  }

  return new Promise<string[]>((resolve, reject) => {
    io.readdir(dirPath, (error, entries: string[]) => {
      if (error) {
        reject(error);
        return;
      }
      resolve(entries.map(normalize));
    });
  })
    .then((entries: string[]) => {
      const promises: Promise<any>[] = [];

      for (const entry of entries) {
        if (entry === '.snow' || entry === '.git' || entry === '.DS_Store' || entry === 'thumbs.db') {
          continue;
        }

        const absPath = `${dirPath}/${entry}`;
        const relPath = relative(root, absPath);
        promises.push(
          io.stat(absPath)
            .then(async (stat: fse.Stats) => {
              if (stat.isDirectory()) {
                // hash is later added to subtree (see next promise task)
                const subtree: TreeDir = new TreeDir(relative(root, absPath), StatsSubset.clone(stat), tree);

                tree.children.push(subtree);
                await constructTree(absPath, subtree, root);
                return Promise.resolve();
              }

              const entry: TreeFile = new TreeFile('', relPath, StatsSubset.clone(stat), extname(relPath), tree);
              tree.children.push(entry);
            }),
        );
      }

      return Promise.all(promises);
    })
    .then(() => {
      // calculate the size of the directory
      let size = 0;
      for (const r of tree.children) {
        size += r.stats.size;
      }
      tree.stats.size = size;
      return tree;
    });
}<|MERGE_RESOLUTION|>--- conflicted
+++ resolved
@@ -138,11 +138,7 @@
         size: this.stats.size,
         ctime: this.stats.ctime.getTime(),
         mtime: this.stats.mtime.getTime(),
-<<<<<<< HEAD
-        birthtime: this.stats.birthtime.getTime()
-=======
         birthtime: this.stats.birthtime.getTime(),
->>>>>>> 77535d3d
       },
     };
     return output;
@@ -216,13 +212,9 @@
   }
 
   static createRootTree(): TreeDir {
-<<<<<<< HEAD
-    return new TreeDir('', { size: 0, ctime: new Date(0), mtime: new Date(0), birthtime: new Date(0) });
-=======
     return new TreeDir('', {
       size: 0, ctime: new Date(0), mtime: new Date(0), birthtime: new Date(0),
     });
->>>>>>> 77535d3d
   }
 
   clone(parent?: TreeDir): TreeDir {
@@ -282,11 +274,7 @@
       size: this.stats.size,
       ctime: this.stats.ctime.getTime(),
       mtime: this.stats.mtime.getTime(),
-<<<<<<< HEAD
-      birthtime: this.stats.birthtime.getTime()
-=======
       birthtime: this.stats.birthtime.getTime(),
->>>>>>> 77535d3d
     };
 
     return {
