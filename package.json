{
  "name": "snowfs",
  "version": "0.9.1",
  "description": "Asynchronous version tracker library for binary files",
  "main": "main.js",
  "scripts": {
    "tsc": "tsc",
    "build": "pkg dist/out-tsc/main.js",
    "snowfs": "node -r ts-node/register main.ts",
    "benchmark": "cross-env NODE_ENV=benchmark node --require ts-node/register benchmark/snowfs-vs-git.ts",
    "ava": "nyc --reporter=html --reporter=lcov --reporter=text ava --timeout 900s --verbose --serial --fail-fast --color true",
    "docs": "typedoc --out docs src --theme ./node_modules/typedoc-neo-theme/bin/default"
  },
  "ava": {
    "extensions": [
      "ts"
    ],
    "require": [
      "ts-node/register"
    ],
    "nodeArguments": [
      "--napi-modules",
      "--experimental-modules"
    ],
    "files": [
      "test/1.sys.test.ts",
      "test/2.repo.init.ts",
      "test/3.repo.open.ts",
      "test/4.repo.commit.ts",
      "test/5.repo.checkout.ts",
      "test/6.ignore.ts",
      "test/8.iocontext.ts",
      "test/9.cli.ts"
    ]
  },
  "keywords": [],
  "author": "Snowtrack Inc.",
  "license": "MIT",
  "repository": {
    "type": "git",
    "url": "https://github.com/snowtrack/snowfs.git"
  },
  "engines": {
    "node": ">=12.10.0"
  },
  "dependencies": {
    "@supercharge/promise-pool": "^1.7.0",
<<<<<<< HEAD
    "@types/fs-extra": "^9.0.6",
    "@types/lodash": "^4.14.167",
    "@types/npm": "^2.0.31",
    "aggregate-error": "^3.1.0",
=======
>>>>>>> eea4e11a
    "chalk": "^4.1.0",
    "commander": "^7.0.0",
    "drivelist": "^9.2.4",
    "es-aggregate-error": "^1.0.5",
    "fs-extra": "^9.0.1",
    "lockfile": "^1.0.4",
    "lodash": "^4.17.20",
    "micromatch": "^4.0.2",
    "proper-lockfile": "^4.1.2",
    "ts-node": "^9.1.1"
  },
  "devDependencies": {
    "@types/fs-extra": "^9.0.6",
    "@types/lodash": "^4.14.167",
    "@types/npm": "^2.0.31",
    "@types/unzipper": "^0.10.3",
    "@typescript-eslint/eslint-plugin": "^4.14.2",
    "@typescript-eslint/parser": "^4.14.2",
    "ava": "^3.15.0",
    "coveralls": "^3.1.0",
    "cross-env": "^7.0.3",
    "eslint": "^7.19.0",
    "eslint-config-airbnb-base": "^14.2.1",
    "eslint-plugin-import": "^2.22.1",
    "kleur": "^4.1.4",
    "nyc": "^15.1.0",
    "pkg": "^4.4.9",
    "typedoc": "^0.20.20",
    "typedoc-neo-theme": "^1.1.0",
    "typescript": "^4.1.3",
    "unzipper": "^0.10.11"
  }
}<|MERGE_RESOLUTION|>--- conflicted
+++ resolved
@@ -45,13 +45,6 @@
   },
   "dependencies": {
     "@supercharge/promise-pool": "^1.7.0",
-<<<<<<< HEAD
-    "@types/fs-extra": "^9.0.6",
-    "@types/lodash": "^4.14.167",
-    "@types/npm": "^2.0.31",
-    "aggregate-error": "^3.1.0",
-=======
->>>>>>> eea4e11a
     "chalk": "^4.1.0",
     "commander": "^7.0.0",
     "drivelist": "^9.2.4",
