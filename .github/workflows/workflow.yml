name: Build and Test

on:
  push:
    branches:
      - '*' # matches every branch
  pull_request:
    branches:
      - '*' # matches every branch


jobs:

  windows-benchmark:
    runs-on: windows-latest
    timeout-minutes: 20
    steps:
    
      - uses: actions/checkout@v2
      - uses: actions/setup-node@v2
        with:
          cache: npm
          node-version: 14.17.6
      - name: Checkout LFS objects
        run: git lfs pull
<<<<<<< HEAD
      - uses: actions/cache@v2
        with:
          path: '**/node_modules'
          key: ${{ runner.os }}-modules-v10-${{ hashFiles('**/package-lock.json') }}
      - run: npm install
=======
>>>>>>> aa77eac1

      - name: Upgrade node-gyp
        shell: powershell
        run: |
              npm install --global node-gyp@9
              npm prefix -g | % {npm config set node_gyp "$_\node_modules\node-gyp\bin\node-gyp.js"}
    
      - run: npm install
      - run: npm run benchmark

  macos-benchmark:
    runs-on: macos-latest
    timeout-minutes: 20
    steps:
    
      - uses: actions/checkout@v2
      - uses: actions/setup-node@v2
        with:
          cache: npm
          node-version: 14.17.6
      - name: Checkout LFS objects
        run: git lfs pull
<<<<<<< HEAD
      - uses: actions/cache@v2
        with:
          path: '**/node_modules'
          key: ${{ runner.os }}-modules-v10-${{ hashFiles('**/package-lock.json') }}
      - run: npm install
=======
>>>>>>> aa77eac1

      - name: Upgrade node-gyp
        run: |
              npm install --global node-gyp@9
              npm config set node_gyp $(npm prefix -g)/lib/node_modules/node-gyp/bin/node-gyp.js

      - run: npm install
      - run: npm run benchmark


  linux:
    runs-on: ubuntu-latest
    timeout-minutes: 20
    steps:
    
      - uses: actions/checkout@v2
      - uses: actions/setup-node@v2
        with:
          cache: npm
          node-version: 14.17.6
      - name: Checkout LFS objects
        run: git lfs pull
<<<<<<< HEAD
      - uses: actions/cache@v2
        with:
          path: '**/node_modules'
          key: ${{ runner.os }}-modules-v10-${{ hashFiles('**/package-lock.json') }}
      - run: npm install
=======
>>>>>>> aa77eac1

      - name: Upgrade node-gyp
        run: |
              npm install --global node-gyp@9
              npm config set node_gyp $(npm prefix -g)/lib/node_modules/node-gyp/bin/node-gyp.js

      - run: npm install
      - run: npm run ava

      - name: Coveralls GitHub Action
        uses: coverallsapp/github-action@v1.1.2
        with:
          github-token: ${{ secrets.GITHUB_TOKEN }}
          flag-name: run-${{ matrix.test_number }}
          parallel: true

      - name: npm run tsc, build
        run: |
          npm run tsc
          npm run build -- --target node14-linux-x64 --output=dist/snow
          dist/snow --version
          find dist -mindepth 1 ! -name snow -delete
          mkdir -p dist/node_modules/drivelist/build/Release/
          cp node_modules/drivelist/build/Release/drivelist.node dist/node_modules/drivelist/build/Release/drivelist.node
          cp -r resources dist

      - name: 'Tar files'
        run: tar -cvf snow.tar -C dist .

      - name: Publish Artifact
        uses: actions/upload-artifact@v2
        with:
          name: snow-cli-linux-x64.zip
          path: snow.tar


  macos:
    runs-on: macos-latest
    timeout-minutes: 20
    steps:
    
      - uses: actions/checkout@v2
      - uses: actions/setup-node@v2
        with:
          cache: npm
          node-version: 14.17.6
      - name: Checkout LFS objects
        run: git lfs pull
<<<<<<< HEAD
      - uses: actions/cache@v2
        with:
          path: '**/node_modules'
          key: ${{ runner.os }}-modules-v10-${{ hashFiles('**/package-lock.json') }}
      - run: npm install
=======
>>>>>>> aa77eac1

      - name: Upgrade node-gyp
        run: |
              npm install --global node-gyp@9
              npm config set node_gyp $(npm prefix -g)/lib/node_modules/node-gyp/bin/node-gyp.js

      - run: npm install
      - run: npm run ava

      - name: Coveralls GitHub Action
        uses: coverallsapp/github-action@v1.1.2
        with:
          github-token: ${{ secrets.GITHUB_TOKEN }}
          flag-name: run-${{ matrix.test_number }}
          parallel: true

      - name: npm run tsc, build
        run: |
          npm run tsc
          npm run build -- --target node14-macos-x64 --output=dist/snow
          dist/snow --version
          find dist -mindepth 1 ! -name snow -delete
          mkdir -p dist/node_modules/drivelist/build/Release/
          cp node_modules/drivelist/build/Release/drivelist.node dist/node_modules/drivelist/build/Release/drivelist.node
          cp -r resources dist

      - name: 'Tar files'
        run: tar -cvf snow.tar -C dist .

      - name: Publish Artifact
        uses: actions/upload-artifact@v2
        with:
          name: snow-cli-darwin-x64.zip
          path: snow.tar


  windows:
    runs-on: windows-latest
    timeout-minutes: 20
    steps:
    
      - uses: actions/checkout@v2
      - uses: actions/setup-node@v2
        with:
          cache: npm
          node-version: 14.17.6
      - name: Checkout LFS objects
        run: git lfs pull
<<<<<<< HEAD
      - uses: actions/cache@v2
        with:
          path: '**/node_modules'
          key: ${{ runner.os }}-modules-v10-${{ hashFiles('**/package-lock.json') }}
      - run: npm install
=======
>>>>>>> aa77eac1

      - name: Upgrade node-gyp
        shell: powershell
        run: |
              npm install --global node-gyp@9
              npm prefix -g | % {npm config set node_gyp "$_\node_modules\node-gyp\bin\node-gyp.js"}

      - run: npm install
      - run: npm run ava

      - name: Coveralls GitHub Action
        uses: coverallsapp/github-action@v1.1.2
        with:
          github-token: ${{ secrets.GITHUB_TOKEN }}
          flag-name: run-${{ matrix.test_number }}
          parallel: true

      - name: npm run tsc, build
        run: |
          npm run tsc
          npm run build -- --target node14-win-x64 --output=dist/snow.exe
          dist/snow.exe --version
          New-Item -Path dist/node_modules/drivelist/build/Release -ItemType Directory -Force
          cp node_modules/drivelist/build/Release/drivelist.node dist/node_modules/drivelist/build/Release/drivelist.node
          Copy-Item -Path resources -Destination dist -recurse -Force

      - name: Publish Artifact
        uses: actions/upload-artifact@v2
        with:
          name: snow-cli-win-x64.zip
          path: |
            dist/snow.exe
            dist/resources
            dist/node_modules/drivelist/build/Release/drivelist.node

  analyze:
    name: Analyze
    runs-on: ubuntu-latest
    permissions:
      actions: read
      contents: read
      security-events: write

    strategy:
      fail-fast: false
      matrix:
        language: [ 'javascript' ]
        # CodeQL supports [ 'cpp', 'csharp', 'go', 'java', 'javascript', 'python', 'ruby' ]
        # Learn more about CodeQL language support at https://git.io/codeql-language-support

    steps:
    - name: Checkout repository
      uses: actions/checkout@v2

    # Initializes the CodeQL tools for scanning.
    - name: Initialize CodeQL
      uses: github/codeql-action/init@v1
      with:
        languages: ${{ matrix.language }}
        # If you wish to specify custom queries, you can do so here or in a config file.
        # By default, queries listed here will override any specified in a config file.
        # Prefix the list here with "+" to use these queries and those in the config file.
        # queries: ./path/to/local/query, your-org/your-repo/queries@main

    # Autobuild attempts to build any compiled languages  (C/C++, C#, or Java).
    # If this step fails, then you should remove it and run the build manually (see below)
    - name: Autobuild
      uses: github/codeql-action/autobuild@v1

    # ℹ️ Command-line programs to run using the OS shell.
    # 📚 https://git.io/JvXDl

    # ✏️ If the Autobuild fails above, remove it and uncomment the following three lines
    #    and modify them (or add more) to build your code if your project
    #    uses a compiled language

    #- run: |
    #   make bootstrap
    #   make release

    - name: Perform CodeQL Analysis
      uses: github/codeql-action/analyze@v1

  finish:
    needs: [macos, windows, linux, analyze]
    runs-on: ubuntu-latest
    steps:
    - name: Coveralls Finished
      uses: coverallsapp/github-action@master
      with:
        github-token: ${{ secrets.github_token }}
        parallel-finished: true<|MERGE_RESOLUTION|>--- conflicted
+++ resolved
@@ -23,14 +23,6 @@
           node-version: 14.17.6
       - name: Checkout LFS objects
         run: git lfs pull
-<<<<<<< HEAD
-      - uses: actions/cache@v2
-        with:
-          path: '**/node_modules'
-          key: ${{ runner.os }}-modules-v10-${{ hashFiles('**/package-lock.json') }}
-      - run: npm install
-=======
->>>>>>> aa77eac1
 
       - name: Upgrade node-gyp
         shell: powershell
@@ -53,14 +45,6 @@
           node-version: 14.17.6
       - name: Checkout LFS objects
         run: git lfs pull
-<<<<<<< HEAD
-      - uses: actions/cache@v2
-        with:
-          path: '**/node_modules'
-          key: ${{ runner.os }}-modules-v10-${{ hashFiles('**/package-lock.json') }}
-      - run: npm install
-=======
->>>>>>> aa77eac1
 
       - name: Upgrade node-gyp
         run: |
@@ -83,14 +67,6 @@
           node-version: 14.17.6
       - name: Checkout LFS objects
         run: git lfs pull
-<<<<<<< HEAD
-      - uses: actions/cache@v2
-        with:
-          path: '**/node_modules'
-          key: ${{ runner.os }}-modules-v10-${{ hashFiles('**/package-lock.json') }}
-      - run: npm install
-=======
->>>>>>> aa77eac1
 
       - name: Upgrade node-gyp
         run: |
@@ -139,14 +115,6 @@
           node-version: 14.17.6
       - name: Checkout LFS objects
         run: git lfs pull
-<<<<<<< HEAD
-      - uses: actions/cache@v2
-        with:
-          path: '**/node_modules'
-          key: ${{ runner.os }}-modules-v10-${{ hashFiles('**/package-lock.json') }}
-      - run: npm install
-=======
->>>>>>> aa77eac1
 
       - name: Upgrade node-gyp
         run: |
@@ -195,14 +163,6 @@
           node-version: 14.17.6
       - name: Checkout LFS objects
         run: git lfs pull
-<<<<<<< HEAD
-      - uses: actions/cache@v2
-        with:
-          path: '**/node_modules'
-          key: ${{ runner.os }}-modules-v10-${{ hashFiles('**/package-lock.json') }}
-      - run: npm install
-=======
->>>>>>> aa77eac1
 
       - name: Upgrade node-gyp
         shell: powershell
