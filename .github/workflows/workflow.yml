name: Build and Test

on:
  push:
    branches:
      - '*' # matches every branch
  pull_request:
    branches:
      - '*' # matches every branch


jobs:

  windows-benchmark:
    runs-on: windows-latest
    timeout-minutes: 20
    steps:
      - uses: actions/checkout@v2
      - uses: actions/cache@v2
        with:
          path: '**/node_modules'
          key: ${{ runner.os }}-modules-v9-${{ hashFiles('**/package-lock.json') }}
      - run: npm ci

      - name: npm run benchmark
        run: |
          npm run benchmark

  macos-benchmark:
    runs-on: macos-latest
    timeout-minutes: 20
    steps:
      - uses: actions/checkout@v2
        with:
          persist-credentials: false
      - uses: actions/setup-node@v2
        with:
          lfs: true
          node-version: 14.x
      - name: Checkout LFS objects
        run: git lfs pull
      - uses: actions/cache@v2
        with:
          path: '**/node_modules'
          key: ${{ runner.os }}-modules-v9-${{ hashFiles('**/package-lock.json') }}
<<<<<<< HEAD
      - run: git config --global url."https://${{ secrets.PAT }}@github.com/".insteadOf ssh://git@github.com/
=======
>>>>>>> 591ea9ef
      - run: npm ci

      - name: npm run benchmark
        run: |
          npm run benchmark


  linux:
    runs-on: ubuntu-latest
    timeout-minutes: 20
    steps:
      - uses: actions/checkout@v2
<<<<<<< HEAD
        with:
          persist-credentials: false
      - uses: actions/setup-node@v2
        with:
          lfs: true
          node-version: 14.x
      - name: Checkout LFS objects
        run: git lfs pull
=======
>>>>>>> 591ea9ef
      - uses: actions/cache@v2
        with:
          path: '**/node_modules'
          key: ${{ runner.os }}-modules-v9-${{ hashFiles('**/package-lock.json') }}
<<<<<<< HEAD
      - run: git config --global url."https://${{ secrets.PAT }}@github.com/".insteadOf ssh://git@github.com/
=======
      - run: git config --local url."https://${{ secrets.PAT }}@github.com/".insteadOf ssh://git@github.com/
>>>>>>> 591ea9ef
      - run: npm ci

      - name: Run Tests
        run: npm run ava

      - name: Coveralls GitHub Action
        uses: coverallsapp/github-action@v1.1.2
        with:
          github-token: ${{ secrets.GITHUB_TOKEN }}
          flag-name: run-${{ matrix.test_number }}
          parallel: true

      - name: npm run tsc, build
        run: |
          npm run tsc
          npm run build -- --target node14-linux-x64 --output=dist/snow
          dist/snow --version
          find dist -mindepth 1 ! -name snow -delete
          mkdir -p dist/node_modules/drivelist/build/Release/
          cp node_modules/drivelist/build/Release/drivelist.node dist/node_modules/drivelist/build/Release/drivelist.node
          cp -r resources dist

      - name: 'Tar files'
        run: tar -cvf snow.tar -C dist .

      - name: Publish Artifact
        uses: actions/upload-artifact@v2
        with:
          name: snow-cli-linux-x64.zip
          path: snow.tar


  macos:
    runs-on: macos-latest
    timeout-minutes: 20
    steps:
      - uses: actions/checkout@v2
        with:
          persist-credentials: false
      - uses: actions/setup-node@v2
        with:
          lfs: true
          node-version: 14.x
      - name: Checkout LFS objects
        run: git lfs pull
      - uses: actions/cache@v2
        with:
          path: '**/node_modules'
          key: ${{ runner.os }}-modules-v9-${{ hashFiles('**/package-lock.json') }}
<<<<<<< HEAD
      - run: git config --global url."https://${{ secrets.PAT }}@github.com/".insteadOf ssh://git@github.com/
=======
>>>>>>> 591ea9ef
      - run: npm ci

      - name: Run Tests
        run: npm run ava

      - name: Coveralls GitHub Action
        uses: coverallsapp/github-action@v1.1.2
        with:
          github-token: ${{ secrets.GITHUB_TOKEN }}
          flag-name: run-${{ matrix.test_number }}
          parallel: true

      - name: npm run tsc, build
        run: |
          npm run tsc
          npm run build -- --target node14-macos-x64 --output=dist/snow
          dist/snow --version
          find dist -mindepth 1 ! -name snow -delete
          mkdir -p dist/node_modules/drivelist/build/Release/
          cp node_modules/drivelist/build/Release/drivelist.node dist/node_modules/drivelist/build/Release/drivelist.node
          cp -r resources dist

      - name: 'Tar files'
        run: tar -cvf snow.tar -C dist .

      - name: Publish Artifact
        uses: actions/upload-artifact@v2
        with:
          name: snow-cli-darwin-x64.zip
          path: snow.tar


  windows:
    runs-on: windows-latest
    timeout-minutes: 20
    steps:
      - uses: actions/checkout@v2
      - uses: actions/setup-node@v2
        with:
          lfs: true
          node-version: 14.x
      - name: Checkout LFS objects
        run: git lfs pull
      - uses: actions/cache@v2
        with:
          path: '**/node_modules'
          key: ${{ runner.os }}-modules-v9-${{ hashFiles('**/package-lock.json') }}
      - run: npm ci

      - name: Run Tests
        run: npm run ava

      - name: Coveralls GitHub Action
        uses: coverallsapp/github-action@v1.1.2
        with:
          github-token: ${{ secrets.GITHUB_TOKEN }}
          flag-name: run-${{ matrix.test_number }}
          parallel: true

      - name: npm run tsc, build
        run: |
          npm run tsc
          npm run build -- --target node14-win-x64 --output=dist/snow.exe
          dist/snow.exe --version
          New-Item -Path dist/node_modules/drivelist/build/Release -ItemType Directory -Force
          cp node_modules/drivelist/build/Release/drivelist.node dist/node_modules/drivelist/build/Release/drivelist.node
          Copy-Item -Path resources -Destination dist -recurse -Force

      - name: Publish Artifact
        uses: actions/upload-artifact@v2
        with:
          name: snow-cli-win-x64.zip
          path: |
            dist/snow.exe
            dist/resources
            dist/node_modules/drivelist/build/Release/drivelist.node


  finish:
    needs: [macos, windows, linux]
    runs-on: ubuntu-latest
    steps:
    - name: Coveralls Finished
      uses: coverallsapp/github-action@master
      with:
        github-token: ${{ secrets.github_token }}
        parallel-finished: true<|MERGE_RESOLUTION|>--- conflicted
+++ resolved
@@ -43,10 +43,6 @@
         with:
           path: '**/node_modules'
           key: ${{ runner.os }}-modules-v9-${{ hashFiles('**/package-lock.json') }}
-<<<<<<< HEAD
-      - run: git config --global url."https://${{ secrets.PAT }}@github.com/".insteadOf ssh://git@github.com/
-=======
->>>>>>> 591ea9ef
       - run: npm ci
 
       - name: npm run benchmark
@@ -59,26 +55,10 @@
     timeout-minutes: 20
     steps:
       - uses: actions/checkout@v2
-<<<<<<< HEAD
-        with:
-          persist-credentials: false
-      - uses: actions/setup-node@v2
-        with:
-          lfs: true
-          node-version: 14.x
-      - name: Checkout LFS objects
-        run: git lfs pull
-=======
->>>>>>> 591ea9ef
       - uses: actions/cache@v2
         with:
           path: '**/node_modules'
           key: ${{ runner.os }}-modules-v9-${{ hashFiles('**/package-lock.json') }}
-<<<<<<< HEAD
-      - run: git config --global url."https://${{ secrets.PAT }}@github.com/".insteadOf ssh://git@github.com/
-=======
-      - run: git config --local url."https://${{ secrets.PAT }}@github.com/".insteadOf ssh://git@github.com/
->>>>>>> 591ea9ef
       - run: npm ci
 
       - name: Run Tests
@@ -128,10 +108,6 @@
         with:
           path: '**/node_modules'
           key: ${{ runner.os }}-modules-v9-${{ hashFiles('**/package-lock.json') }}
-<<<<<<< HEAD
-      - run: git config --global url."https://${{ secrets.PAT }}@github.com/".insteadOf ssh://git@github.com/
-=======
->>>>>>> 591ea9ef
       - run: npm ci
 
       - name: Run Tests
