import test from 'ava';

import * as crypto from 'crypto';
import * as os from 'os';
import * as fse from 'fs-extra';

import { join } from '../src/path';
import { getRandomPath } from './helper';
import { FILTER, Repository, StatusEntry } from '../src/repository';

function createFiles(workdir : string, ...names : string[]) {
  for (let i = 0; i < names.length; i++) {
    const f = join(workdir, names[i]);
    fse.createFileSync(f);
  }
}

test('Ignore single file in root', async (t) => {
  const repoPath = getRandomPath();
  let repo: Repository;

  await Repository.initExt(repoPath).then((repoResult: Repository) => {
    repo = repoResult;

    createFiles(repoPath, 'ignore-me.txt');

    // add file to ignore
    const ignoreFile = join(repoPath, '.snowignore');
    fse.writeFileSync(ignoreFile, 'ignore-me.txt');

    // In Default mode ignored filed are not included,
    return repo.getStatus(FILTER.DEFAULT);
  }).then((items: StatusEntry[]) => {
    // 0 items because ignore-me.txt is ignored and .snowignore (by default)
    t.is(items.length, 0);
  }).then(() => {
    // Also return the ignored files
    return repo.getStatus(FILTER.ALL);
  })
    .then((items: StatusEntry[]) => {
      t.is(items.length, 1);
      t.true(!items[0].isdir);
      t.true(items[0].isIgnored());
      t.is(items[0].path, 'ignore-me.txt');
    });
});

test('Ignore multiple files in root', async (t) => {
  const repoPath = getRandomPath();
  let repo: Repository;

  await Repository.initExt(repoPath).then((repoResult: Repository) => {
    repo = repoResult;

    createFiles(repoPath, 'ignore-me.txt',
      'file1.txt',
      'file2.txt',
      'file3.txt',
      'file4.txt');

    // add file to ignore
    const ignoreFile = join(repoPath, '.snowignore');
    fse.writeFileSync(ignoreFile, 'ignore-me.txt');

    return repo.getStatus(FILTER.ALL | FILTER.SORT_CASE_SENSITIVELY);
  }).then((items: StatusEntry[]) => {
    t.is(items.length, 5);

    t.is(items[0].path, 'file1.txt');
    t.is(items[1].path, 'file2.txt');
    t.is(items[2].path, 'file3.txt');
    t.is(items[3].path, 'file4.txt');
    t.is(items[4].path, 'ignore-me.txt');

    t.true(items[0].isNew());
    t.true(items[1].isNew());
    t.true(items[2].isNew());
    t.true(items[3].isNew());
    t.true(items[4].isIgnored());
  });
});

test('Ignore *.txt', async (t) => {
  const repoPath = getRandomPath();
  let repo: Repository;

  await Repository.initExt(repoPath).then((repoResult: Repository) => {
    repo = repoResult;

    createFiles(repoPath,
      'file1.txt',
      'file2.txt',
      'file3.txt',
      'file4.txt',
      'file5.foo');

    // add file to ignore
    const ignoreFile = join(repoPath, '.snowignore');
    fse.writeFileSync(ignoreFile, '*.txt');

    // Don't return any ignored files
    return repo.getStatus(FILTER.DEFAULT | FILTER.SORT_CASE_SENSITIVELY);
  }).then((items: StatusEntry[]) => {
    t.is(items.length, 1);
    t.is(items[0].path, 'file5.foo');
    t.true(items[0].isNew());
  }).then(() => {
    // now return all the ignored files
    return repo.getStatus(FILTER.ALL | FILTER.SORT_CASE_SENSITIVELY);
  })
    .then((items: StatusEntry[]) => {
      t.is(items[0].path, 'file1.txt');
      t.is(items[1].path, 'file2.txt');
      t.is(items[2].path, 'file3.txt');
      t.is(items[3].path, 'file4.txt');
      t.is(items[4].path, 'file5.foo');

      t.true(items[0].isIgnored());
      t.true(items[1].isIgnored());
      t.true(items[2].isIgnored());
      t.true(items[3].isIgnored());
      t.true(items[4].isNew());
    });
});

test('Ignore subdirectory', async (t) => {
  const repoPath = getRandomPath();
  let repo: Repository;

  await Repository.initExt(repoPath).then((repoResult: Repository) => {
    repo = repoResult;

    createFiles(repoPath,
      'file1.txt',
      'file2.txt',
      'file3.txt',
      'file4.txt',
      'file5.txt',
      join('subdir', 'file1.txt'),
      join('subdir', 'file2.txt'),
      join('subdir', 'file3.txt'),
      join('subdir', 'file4.txt'),
      join('subdir', 'file5.foo'));

    // add file to ignore
    const ignoreFile = join(repoPath, '.snowignore');
    fse.writeFileSync(ignoreFile, 'subdir');

    return repo.getStatus(FILTER.DEFAULT | FILTER.SORT_CASE_SENSITIVELY);
  }).then((items: StatusEntry[]) => {
    t.is(items.length, 5);
    t.is(items[0].path, 'file1.txt');
    t.is(items[1].path, 'file2.txt');
    t.is(items[2].path, 'file3.txt');
    t.is(items[3].path, 'file4.txt');
    t.is(items[4].path, 'file5.txt');
<<<<<<< HEAD
  }).then(() => {
=======

>>>>>>> a0a86cbd
    return repo.getStatus(FILTER.ALL | FILTER.SORT_CASE_SENSITIVELY);
  })
    .then((items: StatusEntry[]) => {
      t.is(items.length, 11);

      t.is(items[0].path, 'file1.txt');
      t.is(items[1].path, 'file2.txt');
      t.is(items[2].path, 'file3.txt');
      t.is(items[3].path, 'file4.txt');
      t.is(items[4].path, 'file5.txt');
      t.is(items[5].path, 'subdir');
      t.is(items[6].path, 'subdir/file1.txt');
      t.is(items[7].path, 'subdir/file2.txt');
      t.is(items[8].path, 'subdir/file3.txt');
      t.is(items[9].path, 'subdir/file4.txt');
      t.is(items[10].path, 'subdir/file5.foo');

      t.true(items[0].isNew());
      t.true(items[1].isNew());
      t.true(items[2].isNew());
      t.true(items[3].isNew());
      t.true(items[4].isNew());

      t.true(items[5].isDirectory()); // subdir

      t.true(items[6].isIgnored());
      t.true(items[7].isIgnored());
      t.true(items[8].isIgnored());
      t.true(items[9].isIgnored());
      t.true(items[10].isIgnored());
    });
});

test('Ignore nested subdirectory', async (t) => {
  const repoPath = getRandomPath();
  let repo: Repository;

  await Repository.initExt(repoPath).then((repoResult: Repository) => {
    repo = repoResult;

    createFiles(repoPath,
      'file1.txt',
      'file2.txt',
      'file3.txt',
      'file4.txt',
      'file5.txt',
      join('subdir', 'file1.txt'),
      join('subdir', 'file2.txt'),
      join('subdir', 'file3.txt'),
      join('subdir', 'file4.txt'),
      join('subdir', 'file5.txt'),
      join('subdir', 'subdir', 'file1.txt'),
      join('subdir', 'subdir', 'file2.txt'),
      join('subdir', 'subdir', 'file3.txt'),
      join('subdir', 'subdir', 'file4.txt'),
      join('subdir', 'subdir', 'file5.txt'));

    // add file to ignore
    const ignoreFile = join(repoPath, '.snowignore');
    fse.writeFileSync(ignoreFile, 'subdir/subdir');

    return repo.getStatus(FILTER.DEFAULT | FILTER.SORT_CASE_SENSITIVELY);
  }).then((items: StatusEntry[]) => {
    t.is(items.length, 11);
    t.is(items[0].path, 'file1.txt');
    t.is(items[1].path, 'file2.txt');
    t.is(items[2].path, 'file3.txt');
    t.is(items[3].path, 'file4.txt');
    t.is(items[4].path, 'file5.txt');

    t.is(items[5].path, 'subdir');

    t.is(items[6].path, 'subdir/file1.txt');
    t.is(items[7].path, 'subdir/file2.txt');
    t.is(items[8].path, 'subdir/file3.txt');
    t.is(items[9].path, 'subdir/file4.txt');
    t.is(items[10].path, 'subdir/file5.txt');

    return repo.getStatus(FILTER.ALL | FILTER.SORT_CASE_SENSITIVELY);
  })
    .then((items: StatusEntry[]) => {
      t.is(items.length, 17);

      t.is(items[0].path, 'file1.txt');
      t.is(items[1].path, 'file2.txt');
      t.is(items[2].path, 'file3.txt');
      t.is(items[3].path, 'file4.txt');
      t.is(items[4].path, 'file5.txt');
      t.is(items[5].path, 'subdir');
      t.is(items[6].path, 'subdir/file1.txt');
      t.is(items[7].path, 'subdir/file2.txt');
      t.is(items[8].path, 'subdir/file3.txt');
      t.is(items[9].path, 'subdir/file4.txt');
      t.is(items[10].path, 'subdir/file5.txt');
      t.is(items[11].path, 'subdir/subdir');
      t.is(items[12].path, 'subdir/subdir/file1.txt');
      t.is(items[13].path, 'subdir/subdir/file2.txt');
      t.is(items[14].path, 'subdir/subdir/file3.txt');
      t.is(items[15].path, 'subdir/subdir/file4.txt');
      t.is(items[16].path, 'subdir/subdir/file5.txt');

      t.true(items[0].isNew());
      t.true(items[1].isNew());
      t.true(items[2].isNew());
      t.true(items[3].isNew());
      t.true(items[4].isNew());

      t.true(items[5].isDirectory()); // subdir

      t.true(items[6].isNew());
      t.true(items[7].isNew());
      t.true(items[8].isNew());
      t.true(items[9].isNew());
      t.true(items[10].isNew());

      t.true(items[11].isDirectory()); // subdir/subdir

      t.true(items[12].isIgnored());
      t.true(items[13].isIgnored());
      t.true(items[14].isIgnored());
      t.true(items[15].isIgnored());
      t.true(items[16].isIgnored());
    });
});

test('Ignore comments in ignore', async (t) => {
  const repoPath = getRandomPath();
  let repo: Repository;

  await Repository.initExt(repoPath).then((repoResult: Repository) => {
    repo = repoResult;

    createFiles(repoPath,
      'file1.txt',
      'file2.txt',
      'file3.txt',
      'file4.txt',
      'file5.txt',
      join('subdir', 'file1.txt'),
      join('subdir', 'file2.txt'),
      join('subdir', 'file3.txt'),
      join('subdir', 'file4.txt'),
      join('subdir', 'file5.txt'),
      join('subdir', 'subdir', 'file1.txt'),
      join('subdir', 'subdir', 'file2.txt'),
      join('subdir', 'subdir', 'file3.txt'),
      join('subdir', 'subdir', 'file4.txt'),
      join('subdir', 'subdir', 'file5.txt'));

    // add file to ignore
    const ignoreFile = join(repoPath, '.snowignore');
    fse.writeFileSync(ignoreFile, '// subsubdir\nsubdir/subdir\n/*subdir*/');

    return repo.getStatus(FILTER.DEFAULT | FILTER.SORT_CASE_SENSITIVELY);
  }).then((items: StatusEntry[]) => {
    t.is(items.length, 11);
    t.is(items[0].path, 'file1.txt');
    t.is(items[1].path, 'file2.txt');
    t.is(items[2].path, 'file3.txt');
    t.is(items[3].path, 'file4.txt');
    t.is(items[4].path, 'file5.txt');

    t.is(items[5].path, 'subdir');

    t.is(items[6].path, 'subdir/file1.txt');
    t.is(items[7].path, 'subdir/file2.txt');
    t.is(items[8].path, 'subdir/file3.txt');
    t.is(items[9].path, 'subdir/file4.txt');
    t.is(items[10].path, 'subdir/file5.txt');

    return repo.getStatus(FILTER.ALL | FILTER.SORT_CASE_SENSITIVELY);
  })
    .then((items: StatusEntry[]) => {
      t.is(items.length, 17);

      t.is(items[0].path, 'file1.txt');
      t.is(items[1].path, 'file2.txt');
      t.is(items[2].path, 'file3.txt');
      t.is(items[3].path, 'file4.txt');
      t.is(items[4].path, 'file5.txt');
      t.is(items[5].path, 'subdir');
      t.is(items[6].path, 'subdir/file1.txt');
      t.is(items[7].path, 'subdir/file2.txt');
      t.is(items[8].path, 'subdir/file3.txt');
      t.is(items[9].path, 'subdir/file4.txt');
      t.is(items[10].path, 'subdir/file5.txt');
      t.is(items[11].path, 'subdir/subdir');
      t.is(items[12].path, 'subdir/subdir/file1.txt');
      t.is(items[13].path, 'subdir/subdir/file2.txt');
      t.is(items[14].path, 'subdir/subdir/file3.txt');
      t.is(items[15].path, 'subdir/subdir/file4.txt');
      t.is(items[16].path, 'subdir/subdir/file5.txt');

      t.true(items[0].isNew());
      t.true(items[1].isNew());
      t.true(items[2].isNew());
      t.true(items[3].isNew());
      t.true(items[4].isNew());

      t.true(items[5].isDirectory()); // subdir

      t.true(items[6].isNew());
      t.true(items[7].isNew());
      t.true(items[8].isNew());
      t.true(items[9].isNew());
      t.true(items[10].isNew());

      t.true(items[11].isDirectory()); // subdir/subdir

      t.true(items[12].isIgnored());
      t.true(items[13].isIgnored());
      t.true(items[14].isIgnored());
      t.true(items[15].isIgnored());
      t.true(items[16].isIgnored());
    });
});

test('Ignore inline comments in ignore', async (t) => {
  const repoPath = getRandomPath();
  let repo: Repository;

  await Repository.initExt(repoPath).then((repoResult: Repository) => {
    repo = repoResult;

    createFiles(repoPath,
      'file1.txt',
      'file2.txt',
      'file3.txt',
      'file4.txt',
      'file5.txt',
      join('subdir', 'file1.txt'),
      join('subdir', 'file2.txt'),
      join('subdir', 'file3.txt'),
      join('subdir', 'file4.txt'),
      join('subdir', 'file5.txt'),
      join('subdir', 'subdir', 'file1.txt'),
      join('subdir', 'subdir', 'file2.txt'),
      join('subdir', 'subdir', 'file3.txt'),
      join('subdir', 'subdir', 'file4.txt'),
      join('subdir', 'subdir', 'file5.txt'));

    // add file to ignore
    const ignoreFile = join(repoPath, '.snowignore');
    fse.writeFileSync(ignoreFile, 'sub/*comment*/dir');

    return repo.getStatus(FILTER.DEFAULT | FILTER.SORT_CASE_SENSITIVELY);
  }).then((items: StatusEntry[]) => {
    t.is(items.length, 5);
    t.is(items[0].path, 'file1.txt');
    t.is(items[1].path, 'file2.txt');
    t.is(items[2].path, 'file3.txt');
    t.is(items[3].path, 'file4.txt');
    t.is(items[4].path, 'file5.txt');

    return repo.getStatus(FILTER.ALL | FILTER.SORT_CASE_SENSITIVELY);
  })
    .then((items: StatusEntry[]) => {
      t.is(items.length, 17);

      t.is(items[0].path, 'file1.txt');
      t.is(items[1].path, 'file2.txt');
      t.is(items[2].path, 'file3.txt');
      t.is(items[3].path, 'file4.txt');
      t.is(items[4].path, 'file5.txt');
      t.is(items[5].path, 'subdir');
      t.is(items[6].path, 'subdir/file1.txt');
      t.is(items[7].path, 'subdir/file2.txt');
      t.is(items[8].path, 'subdir/file3.txt');
      t.is(items[9].path, 'subdir/file4.txt');
      t.is(items[10].path, 'subdir/file5.txt');
      t.is(items[11].path, 'subdir/subdir');
      t.is(items[12].path, 'subdir/subdir/file1.txt');
      t.is(items[13].path, 'subdir/subdir/file2.txt');
      t.is(items[14].path, 'subdir/subdir/file3.txt');
      t.is(items[15].path, 'subdir/subdir/file4.txt');
      t.is(items[16].path, 'subdir/subdir/file5.txt');

      t.true(items[0].isNew());
      t.true(items[1].isNew());
      t.true(items[2].isNew());
      t.true(items[3].isNew());
      t.true(items[4].isNew());

      t.true(items[5].isDirectory()); // subdir

      t.true(items[6].isIgnored());
      t.true(items[7].isIgnored());
      t.true(items[8].isIgnored());
      t.true(items[9].isIgnored());
      t.true(items[10].isIgnored());

      t.true(items[11].isDirectory()); // subdir/subdir

      t.true(items[12].isIgnored());
      t.true(items[13].isIgnored());
      t.true(items[14].isIgnored());
      t.true(items[15].isIgnored());
      t.true(items[16].isIgnored());
    });
});

test('Ignore inverse', async (t) => {
  const repoPath = getRandomPath();
  let repo: Repository;

  await Repository.initExt(repoPath).then((repoResult: Repository) => {
    repo = repoResult;

    createFiles(repoPath,
      'file1.txt',
      'file2.txt',
      'file3.txt',
      'file4.txt',
      'file5.txt',
      join('subdir', 'file1.txt'),
      join('subdir', 'file2.txt'),
      join('subdir', 'file3.txt'),
      join('subdir', 'file4.txt'),
      join('subdir', 'file5.txt'));

    // add file to ignore
    const ignoreFile = join(repoPath, '.snowignore');
    fse.writeFileSync(ignoreFile, 'subdir\n!subdir/file5.txt');

    return repo.getStatus(FILTER.DEFAULT | FILTER.SORT_CASE_SENSITIVELY);
  }).then((items: StatusEntry[]) => {
    t.is(items.length, 6);
    t.is(items[0].path, 'file1.txt');
    t.is(items[1].path, 'file2.txt');
    t.is(items[2].path, 'file3.txt');
    t.is(items[3].path, 'file4.txt');
    t.is(items[4].path, 'file5.txt');

    t.is(items[5].path, 'subdir/file5.txt');

    t.true(items[0].isNew());
    t.true(items[1].isNew());
    t.true(items[2].isNew());
    t.true(items[3].isNew());
    t.true(items[4].isNew());
    t.true(items[5].isNew());
  }).then(() => {
    return repo.getStatus(FILTER.ALL | FILTER.SORT_CASE_SENSITIVELY);
  })
    .then((items: StatusEntry[]) => {
      t.is(items.length, 11);

      t.is(items[0].path, 'file1.txt');
      t.is(items[1].path, 'file2.txt');
      t.is(items[2].path, 'file3.txt');
      t.is(items[3].path, 'file4.txt');
      t.is(items[4].path, 'file5.txt');
      t.is(items[5].path, 'subdir');
      t.is(items[6].path, 'subdir/file1.txt');
      t.is(items[7].path, 'subdir/file2.txt');
      t.is(items[8].path, 'subdir/file3.txt');
      t.is(items[9].path, 'subdir/file4.txt');
      t.is(items[10].path, 'subdir/file5.txt');

      t.true(items[0].isNew());
      t.true(items[1].isNew());
      t.true(items[2].isNew());
      t.true(items[3].isNew());
      t.true(items[4].isNew());

      t.true(items[5].isDirectory()); // subdir

      t.true(items[6].isIgnored());
      t.true(items[7].isIgnored());
      t.true(items[8].isIgnored());
      t.true(items[9].isIgnored());
      t.true(items[10].isNew()); // remember, isNew because subdir/file5.foo is included
    });
});<|MERGE_RESOLUTION|>--- conflicted
+++ resolved
@@ -154,11 +154,7 @@
     t.is(items[2].path, 'file3.txt');
     t.is(items[3].path, 'file4.txt');
     t.is(items[4].path, 'file5.txt');
-<<<<<<< HEAD
-  }).then(() => {
-=======
-
->>>>>>> a0a86cbd
+
     return repo.getStatus(FILTER.ALL | FILTER.SORT_CASE_SENSITIVELY);
   })
     .then((items: StatusEntry[]) => {
