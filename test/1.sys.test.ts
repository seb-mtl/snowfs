--- conflicted
+++ resolved
@@ -722,11 +722,7 @@
 
   stop = true;
 
-<<<<<<< HEAD
-  for (const [_, handle] of fileHandles) {
-=======
   for (const [, handle] of fileHandles) {
->>>>>>> dc107802
     handle?.close();
   }
 }
@@ -776,11 +772,7 @@
     t.true(error.message.includes('Your files are accessed by'));
   }
 
-<<<<<<< HEAD
-  for (const [_, handle] of fileHandles) {
-=======
   for (const [, handle] of fileHandles) {
->>>>>>> dc107802
     handle?.close();
   }
 }
@@ -1014,11 +1006,7 @@
     'xyz', // will have 3 bytes inside
   ];
 
-<<<<<<< HEAD
-  const [root0, _] = await createTree(t, relPaths);
-=======
   const [root0] = await createTree(t, relPaths);
->>>>>>> dc107802
   const root1 = root0.clone();
 
   const mergedRoots = TreeDir.merge(root0, root1);
@@ -1046,13 +1034,8 @@
     'xyz', // will have 3 bytes inside
   ];
 
-<<<<<<< HEAD
-  const [root0, _dir0] = await createTree(t, relPaths0);
-  const [root1, _dir1] = await createTree(t, relPaths1);
-=======
   const [root0] = await createTree(t, relPaths0);
   const [root1] = await createTree(t, relPaths1);
->>>>>>> dc107802
 
   const mergedRoots = TreeDir.merge(root0, root1);
 
@@ -1081,13 +1064,8 @@
     'subdir1/a/b/xyz', // will have 3 bytes inside
   ];
 
-<<<<<<< HEAD
-  const [root0, _dir0] = await createTree(t, relPaths0);
-  const [root1, _dir1] = await createTree(t, relPaths1);
-=======
   const [root0] = await createTree(t, relPaths0);
   const [root1] = await createTree(t, relPaths1);
->>>>>>> dc107802
 
   const mergedRoots = TreeDir.merge(root0, root1);
 
@@ -1122,13 +1100,8 @@
     'subdir/xyz', // will have 3 bytes inside
   ];
 
-<<<<<<< HEAD
-  const [root0, _dir0] = await createTree(t, relPaths0);
-  const [root1, _dir1] = await createTree(t, relPaths1);
-=======
   const [root0] = await createTree(t, relPaths0);
   const [root1] = await createTree(t, relPaths1);
->>>>>>> dc107802
 
   const mergedRoots = TreeDir.merge(root0, root1);
 
@@ -1151,13 +1124,8 @@
     'subdir1/xyz', // will have 3 bytes inside
   ];
 
-<<<<<<< HEAD
-  const [root0, _dir0] = await createTree(t, relPaths0);
-  const [root1, _dir1] = await createTree(t, relPaths1);
-=======
   const [root0] = await createTree(t, relPaths0);
   const [root1] = await createTree(t, relPaths1);
->>>>>>> dc107802
 
   const mergedRoots = TreeDir.merge(root0, root1);
 
@@ -1198,13 +1166,8 @@
   const relPaths1 = [
   ];
 
-<<<<<<< HEAD
-  const [root0, _dir0] = await createTree(t, relPaths0);
-  const [root1, _dir1] = await createTree(t, relPaths1);
-=======
   const [root0] = await createTree(t, relPaths0);
   const [root1] = await createTree(t, relPaths1);
->>>>>>> dc107802
 
   const mergedRoots = TreeDir.merge(root0, root1);
 
@@ -1249,13 +1212,8 @@
     'foo/123',
   ];
 
-<<<<<<< HEAD
-  const [root0, _dir0] = await createTree(t, relPaths0);
-  const [root1, _dir1] = await createTree(t, relPaths1);
-=======
   const [root0] = await createTree(t, relPaths0);
   const [root1] = await createTree(t, relPaths1);
->>>>>>> dc107802
 
   const mergedRoots = TreeDir.merge(root0, root1);
 
@@ -1311,13 +1269,8 @@
     join('b/3/1/file6'),
   ];
 
-<<<<<<< HEAD
-  const [root0, _dir0] = await createTree(t, relPaths0);
-  const [root1, _dir1] = await createTree(t, relPaths1);
-=======
   const [root0] = await createTree(t, relPaths0);
   const [root1] = await createTree(t, relPaths1);
->>>>>>> dc107802
 
   const mergedRoots = TreeDir.merge(root0, root1);
 
@@ -1361,11 +1314,7 @@
     join('123/foo'),
   ];
 
-<<<<<<< HEAD
-  const [root0, _dir0] = await createTree(t, relPaths0);
-=======
   const [root0] = await createTree(t, relPaths0);
->>>>>>> dc107802
 
   t.log('Remove nothing');
   TreeDir.remove(root0, (): boolean => {
@@ -1389,11 +1338,7 @@
     join('123/foo'),
   ];
 
-<<<<<<< HEAD
-  const [root0, _dir0] = await createTree(t, relPaths0);
-=======
   const [root0] = await createTree(t, relPaths0);
->>>>>>> dc107802
 
   t.log('Remove everyting');
   TreeDir.remove(root0, (): boolean => {
@@ -1411,11 +1356,7 @@
     join('123/bar'),
   ];
 
-<<<<<<< HEAD
-  const [root0, _dir0] = await createTree(t, relPaths0);
-=======
   const [root0] = await createTree(t, relPaths0);
->>>>>>> dc107802
 
   t.log('Remove 123/foo');
   TreeDir.remove(root0, (item: TreeEntry): boolean => {
@@ -1436,11 +1377,7 @@
     join('xyz/123'),
   ];
 
-<<<<<<< HEAD
-  const [root0, _dir0] = await createTree(t, relPaths0);
-=======
   const [root0] = await createTree(t, relPaths0);
->>>>>>> dc107802
 
   t.log('Remove foo');
   TreeDir.remove(root0, (item: TreeEntry): boolean => {
@@ -1470,11 +1407,7 @@
   return arr;
 }
 
-<<<<<<< HEAD
-test('TreeDir hash stability 1', async (t) => {
-=======
 test('TreeDir hash stability 1', (t) => {
->>>>>>> dc107802
   /*
   Python verification:
   import hashlib
