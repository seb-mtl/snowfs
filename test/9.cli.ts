import test from 'ava';
import * as os from 'os';
import * as fse from 'fs-extra';

import { spawn } from 'child_process';
import { join, dirname, basename } from 'path';

enum EXEC_OPTIONS {
  RETURN_STDOUT = 1,
  WRITE_STDIN = 2
}

async function exec(t, command: string, args?: string[], opts?: {cwd?: string}, stdiopts?: EXEC_OPTIONS, stdin = ''): Promise<void | string> {
  t.log(`Execute ${command} ${args.join(' ')}`);
  const p0 = spawn(command, args ?? [], { cwd: opts?.cwd ?? '.', env: Object.assign(process.env, { SUPPRESS_BANNER: 'true' }) });
  return new Promise((resolve, reject) => {
    let stdout: string = '';
    let stderr: string = '';
    if (stdiopts & EXEC_OPTIONS.WRITE_STDIN) {
      p0.stdin.write(`${stdin}\n`);
      p0.stdin.end(); /// this call seems necessary, at least with plain node.js executable
    }
    p0.stdout.on('data', (data) => {
      if (stdiopts & EXEC_OPTIONS.RETURN_STDOUT) {
        stdout += data.toString();
      } else {
        t.log(data.toString());
      }
    });
    p0.stderr.on('data', (data) => {
      stderr += data.toString();
    });
    p0.on('exit', (code) => {
      if (code === 0) {
        resolve(stdout ?? undefined);
      } else {
        reject(Error(`Failed to execute ${command} ${args.join(' ')} with exit-code ${code}\n${stderr}`));
      }
    });
  });
}

function getSnowexec(t): string {
  switch (process.platform) {
    case 'darwin':
      return join(__dirname, '..', './bin/snow');
    case 'win32':
      return join(__dirname, '..', './bin/snow.bat');
    default:
      throw new Error('Unsupported Operating System');
  }
}

function createUniqueTmpDir(): string {
  return join(os.tmpdir(), fse.mkdtempSync('snowfs-cli-test-'));
}

// test doesn't work on the GitHub runners
// https://github.com/seb-mtl/SnowFS/runs/1923599289?check_suite_focus=true#step:7:245

test('snow add/commit/log', async (t) => {
  t.timeout(180000);

  const snow: string = getSnowexec(t);
  const snowWorkdir = createUniqueTmpDir();

  await exec(t, snow, ['init', basename(snowWorkdir)], { cwd: dirname(snowWorkdir) });

  for (let i = 0; i < 2; ++i) {
    t.log(`Write abc${i}.txt`);
    fse.writeFileSync(join(snowWorkdir, `abc${i}.txt`), 'Hello World');
    // eslint-disable-next-line no-await-in-loop
    await exec(t, snow, ['add', '.'], { cwd: snowWorkdir });
    // eslint-disable-next-line no-await-in-loop
    await exec(t, snow, ['commit', '-m', `add hello-world ${i}`], { cwd: snowWorkdir });
    // eslint-disable-next-line no-await-in-loop
    await exec(t, snow, ['log'], { cwd: snowWorkdir });
  }

  t.is(true, true);
});

test('snow add .', async (t) => {
  t.timeout(180000);

  const snow: string = getSnowexec(t);
  const snowWorkdir = createUniqueTmpDir();
  const subdir = join(snowWorkdir, 'subdir');

  await exec(console, snow, ['init', basename(snowWorkdir)], { cwd: dirname(snowWorkdir) });

  t.log('Write foo.txt');
  fse.writeFileSync(join(snowWorkdir, 'foo.txt'), 'foo');
  t.log('Create subdir');
  fse.mkdirpSync(subdir);
  t.log('Write subdir/foo.txt');
  fse.writeFileSync(join(subdir, 'bar.txt'), 'bar');

  await exec(t, snow, ['add', '.'], { cwd: subdir });

  // TODO: (Fix getStatus to differ between worktree and staging area)
  // const stdout = await exec(t, snow, ['status', '--output=json-pretty'], { cwd: subdir }, EXEC_OPTIONS.RETURN_STDOUT);

  t.is(true, true);
});

test('snow add *', async (t) => {
  const snow: string = getSnowexec(t);
  const snowWorkdir = createUniqueTmpDir();
  const subdir = join(snowWorkdir, 'subdir');

  await exec(t, snow, ['init', basename(snowWorkdir)], { cwd: dirname(snowWorkdir) });

  t.log('Write foo.txt');
  fse.writeFileSync(join(snowWorkdir, 'foo.txt'), 'foo');
  t.log('Create subdir');
  fse.mkdirpSync(subdir);
  t.log('Write subdir/foo.txt');
  fse.writeFileSync(join(subdir, 'bar.txt'), 'bar');

  await exec(t, snow, ['add', '*'], { cwd: subdir });

  // TODO: (Fix getStatus to differ between worktree and staging area)
  // const stdout = await exec(t, snow, ['status', '--output=json-pretty'], { cwd: subdir }, EXEC_OPTIONS.RETURN_STDOUT);

  t.is(true, true);
});

/**
 * This test ensures that foo.txt is not added to the staging area because cwd is the subdirectory
 */
test('snow add foo.txt', async (t) => {
  const snow: string = getSnowexec(t);
  const snowWorkdir = createUniqueTmpDir();
  const subdir = join(snowWorkdir, 'subdir');

  await exec(t, snow, ['init', basename(snowWorkdir)], { cwd: dirname(snowWorkdir) });

  t.log('Write foo.txt');
  fse.writeFileSync(join(snowWorkdir, 'foo.txt'), 'foo');
  t.log('Create subdir');
  fse.mkdirpSync(subdir);
  t.log('Write subdir/foo.txt');
  fse.writeFileSync(join(subdir, 'bar.txt'), 'bar');

  await exec(t, snow, ['add', 'foo.txt'], { cwd: subdir });

  // TODO: (Fix getStatus to differ between worktree and staging area)
  // const stdout = await exec(t, snow, ['status', '--output=json-pretty'], { cwd: subdir }, EXEC_OPTIONS.RETURN_STDOUT);

  t.is(true, true);
});

test('snow add bar.txt', async (t) => {
  const snow: string = getSnowexec(t);
  const snowWorkdir = createUniqueTmpDir();
  const subdir = join(snowWorkdir, 'subdir');

  await exec(t, snow, ['init', basename(snowWorkdir)], { cwd: dirname(snowWorkdir) });

  t.log('Write foo.txt');
  fse.writeFileSync(join(snowWorkdir, 'foo.txt'), 'foo');
  t.log('Create subdir');
  fse.mkdirpSync(subdir);
  t.log('Write subdir/foo.txt');
  fse.writeFileSync(join(subdir, 'bar.txt'), 'bar');

  await exec(t, snow, ['add', 'bar.txt'], { cwd: subdir });

  // TODO: (Fix getStatus to differ between worktree and staging area)
  // const stdout = await exec(t, snow, ['status', '--output=json-pretty'], { cwd: subdir }, EXEC_OPTIONS.RETURN_STDOUT);

  t.is(true, true);
});

test('snow rm foo.txt', async (t) => {
  const snow: string = getSnowexec(t);
  const snowWorkdir = createUniqueTmpDir();
  const subdir = join(snowWorkdir, 'subdir');

  await exec(t, snow, ['init', basename(snowWorkdir)], { cwd: dirname(snowWorkdir) });

  t.log('Write foo.txt');
  fse.writeFileSync(join(snowWorkdir, 'foo.txt'), 'foo');
  t.log('Create subdir');
  fse.mkdirpSync(subdir);
  t.log('Write subdir/foo.txt');
  fse.writeFileSync(join(subdir, 'bar.txt'), 'bar');

  await exec(t, snow, ['add', '*'], { cwd: snowWorkdir });
  await exec(t, snow, ['commit', '-m', 'First commit'], { cwd: snowWorkdir });

  // delete the file and commit
  await exec(t, snow, ['rm', 'foo.txt'], { cwd: snowWorkdir });
  await exec(t, snow, ['commit', '-m', 'Delete foo.txt'], { cwd: snowWorkdir });

  // TODO: (Fix getStatus to differ between worktree and staging area)
  // const stdout = await exec(t, snow, ['status', '--output=json-pretty'], { cwd: subdir }, EXEC_OPTIONS.RETURN_STDOUT);

  t.is(true, true);
});

test('snow rm subdir', async (t) => {
  const snow: string = getSnowexec(t);
  const snowWorkdir = createUniqueTmpDir();
  const subdir = join(snowWorkdir, 'subdir');

  await exec(t, snow, ['init', basename(snowWorkdir)], { cwd: dirname(snowWorkdir) });

  t.log('Write foo.txt');
  fse.writeFileSync(join(snowWorkdir, 'foo.txt'), 'foo');
  t.log('Create subdir');
  fse.mkdirpSync(subdir);
  t.log('Write subdir/foo.txt');
  fse.writeFileSync(join(subdir, 'bar.txt'), 'bar');

  await exec(t, snow, ['add', '*'], { cwd: snowWorkdir });
  await exec(t, snow, ['commit', '-m', 'First commit'], { cwd: snowWorkdir });

  // delete the file and commit
  await exec(t, snow, ['rm', 'subdir'], { cwd: snowWorkdir });
  await exec(t, snow, ['commit', '-m', 'Delete subdir'], { cwd: snowWorkdir });

  // TODO: (Fix getStatus to differ between worktree and staging area)
  // const stdout = await exec(t, snow, ['status', '--output=json-pretty'], { cwd: subdir }, EXEC_OPTIONS.RETURN_STDOUT);

  t.is(true, true);
});

test('snow rm subdir/bar.txt', async (t) => {
  const snow: string = getSnowexec(t);
  const snowWorkdir = createUniqueTmpDir();
  const subdir = join(snowWorkdir, 'subdir');

  await exec(t, snow, ['init', basename(snowWorkdir)], { cwd: dirname(snowWorkdir) });

  t.log('Write foo.txt');
  fse.writeFileSync(join(snowWorkdir, 'foo.txt'), 'foo');
  t.log('Create subdir');
  fse.mkdirpSync(subdir);
  t.log('Write subdir/foo.txt');
  fse.writeFileSync(join(subdir, 'bar.txt'), 'bar');

  await exec(t, snow, ['add', '*'], { cwd: snowWorkdir });
  await exec(t, snow, ['commit', '-m', 'First commit'], { cwd: snowWorkdir });

  // delete the file and commit
  await exec(t, snow, ['rm', 'subdir/bar.txt'], { cwd: snowWorkdir });
  await exec(t, snow, ['commit', '-m', 'Delete subdir/bar.txt'], { cwd: snowWorkdir });

  // TODO: (Fix getStatus to differ between worktree and staging area)
  // const stdout = await exec(t, snow, ['status', '--output=json-pretty'], { cwd: subdir }, EXEC_OPTIONS.RETURN_STDOUT);

  t.is(true, true);
});

test('snow rm file-does-not-exist', async (t) => {
  const snow: string = getSnowexec(t);
  const snowWorkdir = createUniqueTmpDir();
  const subdir = join(snowWorkdir, 'subdir');

  await exec(t, snow, ['init', basename(snowWorkdir)], { cwd: dirname(snowWorkdir) });

  t.log('Write foo.txt');
  fse.writeFileSync(join(snowWorkdir, 'foo.txt'), 'foo');
  t.log('Create subdir');
  fse.mkdirpSync(subdir);
  t.log('Write subdir/foo.txt');
  fse.writeFileSync(join(subdir, 'bar.txt'), 'bar');

  await exec(t, snow, ['add', '*'], { cwd: snowWorkdir });
  await exec(t, snow, ['commit', '-m', 'First commit'], { cwd: snowWorkdir });

  const error = await t.throwsAsync(async () => exec(t, snow, ['rm', 'file-does-not-exist'], { cwd: snowWorkdir }));
  t.true(error.message.includes('fatal: ENOENT: no such file or directory, stat'));

  // TODO: (Fix getStatus to differ between worktree and staging area)
  // const stdout = await exec(t, snow, ['status', '--output=json-pretty'], { cwd: subdir }, EXEC_OPTIONS.RETURN_STDOUT);

  t.is(true, true);
});

test('Commit User Data --- STORE AND LOAD IDENTICAL', async (t) => {
  const snow: string = getSnowexec(t);
  const snowWorkdir = createUniqueTmpDir();

  const uData: any = { str_key: 'str_value', int_key: 3 };

  await exec(t, snow, ['init', basename(snowWorkdir)], { cwd: dirname(snowWorkdir) });
  await exec(t, snow,
    ['commit', '-m', 'unit test user data', '--allow-empty', '--input=stdin'], { cwd: snowWorkdir },
    EXEC_OPTIONS.RETURN_STDOUT | EXEC_OPTIONS.WRITE_STDIN,
    `--user-data: ${JSON.stringify(uData)}`);

  const out = await exec(t, snow, ['log', '--output=json'], { cwd: snowWorkdir }, EXEC_OPTIONS.RETURN_STDOUT);
  const c: any = JSON.parse(String(out));

  let identical = false;
  if (c.commits.length > 0) {
    const d = c.commits[0].userData;

    // eslint-disable-next-line guard-for-in
    for (const key in d) {
      if (!(key in uData)) {
        identical = false;
        break;
      }
      if (d[key] !== uData[key]) {
        identical = false;
        break;
      }

      identical = true;
    }
  }

  t.is(true, identical);
});

test('Commit User Data --- FAIL INVALID INPUT', async (t) => {
  const snow: string = getSnowexec(t);
  const snowWorkdir = createUniqueTmpDir();

  try {
    await exec(t, snow, ['init', basename(snowWorkdir)], { cwd: dirname(snowWorkdir) });
    const out = await exec(t, snow,
      ['commit', '-m', 'unit test user data', '--allow-empty', '--input=stdin'], { cwd: snowWorkdir },
      EXEC_OPTIONS.RETURN_STDOUT | EXEC_OPTIONS.WRITE_STDIN, '--user-data: garbage-because-json-object-expected');
  } catch (error) {
    const errorMsgSub = 'fatal: invalid user-data: SyntaxError: Unexpected token g in JSON at position 0';
    t.true(error.message.includes(errorMsgSub));
  }
});

test('Commit Tags --- STORE AND LOAD IDENTICAL', async (t) => {
  const snow: string = getSnowexec(t);
  const snowWorkdir = createUniqueTmpDir();

  const tag1 = 'FirstTag';
  const tag2 = 'SecondTag';

  await exec(t, snow, ['init', basename(snowWorkdir)], { cwd: dirname(snowWorkdir) });
  await exec(t, snow, ['commit', '-m', 'unit test tags', '--allow-empty', `--tags=${tag1},${tag2}`], { cwd: snowWorkdir });

  const out = await exec(t, snow, ['log', '--output=json'], { cwd: snowWorkdir }, EXEC_OPTIONS.RETURN_STDOUT);
  const c: any = JSON.parse(String(out));

  let identical = false;
  if (c.commits.length > 0) {
    const d = c.commits[0].tags;
    identical = d.includes(tag1) && d.includes(tag2);
  }

  t.is(true, identical);
});

test('Commit Tags --- SPECIAL SYMBOLS INPUT', async (t) => {
  const snow: string = getSnowexec(t);
  const snowWorkdir = createUniqueTmpDir();

  const tag1 = '[]}';
  const tag2 = '\'%$[,.}}';

  await exec(t, snow, ['init', basename(snowWorkdir)], { cwd: dirname(snowWorkdir) });
  await exec(t, snow, ['commit', '-m', 'unit test tags', '--allow-empty', `--tags=${tag1},${tag2}`], { cwd: snowWorkdir });

  const out = await exec(t, snow, ['log', '--output=json'], { cwd: snowWorkdir }, EXEC_OPTIONS.RETURN_STDOUT);
  const c: any = JSON.parse(String(out));

  let tags: string[] = [];
  if (c.commits.length > 0) {
    tags = c.commits[0].tags;
  }

  t.is(true, tags.length === 3); // === 3 due to comma in tag2
});

test('Commit Tags --- EMPTY INPUT', async (t) => {
  const snow: string = getSnowexec(t);
  const snowWorkdir = createUniqueTmpDir();

  await exec(t, snow, ['init', basename(snowWorkdir)], { cwd: dirname(snowWorkdir) });
  await exec(t, snow, ['commit', '-m', 'unit test tags', '--allow-empty', '--tags='], { cwd: snowWorkdir });

  const out = await exec(t, snow, ['log'], { cwd: snowWorkdir }, EXEC_OPTIONS.RETURN_STDOUT);

  // should not print tags as we never passed any
  const tagsLog = 'Tags:';
  t.is(true, !String(out).includes(tagsLog));
});

test('Branch User Data --- STORE AND LOAD IDENTICAL', async (t) => {
  const snow: string = getSnowexec(t);
  const snowWorkdir = createUniqueTmpDir();

  const uData: any = { str_key: 'str_value', int_key: 3 };
  const branchName = 'u-data-test';

  await exec(t, snow, ['init', basename(snowWorkdir)], { cwd: dirname(snowWorkdir) });
  await exec(t, snow,
    ['checkout', '-b', branchName, '--input=stdin'], { cwd: snowWorkdir },
    EXEC_OPTIONS.RETURN_STDOUT | EXEC_OPTIONS.WRITE_STDIN,
    `--user-data:${JSON.stringify(uData)}`);

  const out = await exec(t, snow, ['log', '--output=json'], { cwd: snowWorkdir }, EXEC_OPTIONS.RETURN_STDOUT);
  const c: any = JSON.parse(String(out));

  let identical = false;
  if (c.refs.length > 1) {
    const d = c.refs[1].userData;

    // eslint-disable-next-line guard-for-in
    for (const key in d) {
      if (!(key in uData)) {
        identical = false;
        break;
      }
      if (d[key] !== uData[key]) {
        identical = false;
        break;
      }

      identical = true;
    }
  }

  t.is(true, identical);
});

test('Branch User Data --- FAIL INVALID INPUT', async (t) => {
  const snow: string = getSnowexec(t);
  const snowWorkdir = createUniqueTmpDir();
  const branchName = 'u-data-test';

  try {
    await exec(t, snow, ['init', basename(snowWorkdir)], { cwd: dirname(snowWorkdir) });
    const out = await exec(t, snow,
      ['checkout', '-b', branchName, '--input=stdin'], { cwd: snowWorkdir },
      EXEC_OPTIONS.RETURN_STDOUT | EXEC_OPTIONS.WRITE_STDIN, '--user-data: garbage-because-json-object-expected');
  } catch (error) {
    const errorMsgSub = 'fatal: invalid user-data: SyntaxError: Unexpected token g in JSON at position 0';
    t.true(error.message.includes(errorMsgSub));
  }
});

test('driveinfo test', async (t) => {
  const snow: string = getSnowexec(t);

  const out1 = await exec(t, snow, ['driveinfo'], {}, EXEC_OPTIONS.RETURN_STDOUT) as string;

  const parsedObj = JSON.parse(out1);
  if (!Array.isArray(parsedObj) || parsedObj.length === 0) {
    t.fail('expected array with minimum size of 1 element');
    return;
  }

  t.log(out1);
  t.true(parsedObj[0].description?.length > 0, 'stdout must be a JSON parsable string');
  t.true(out1.includes('    '), 'driveinfo uses --output json-pretty as default and requires a 4-width space JSON output');

  const out2 = await exec(t, snow, ['driveinfo', '--output', 'json'], {}, EXEC_OPTIONS.RETURN_STDOUT) as string;
<<<<<<< HEAD
  t.true(JSON.parse(out2).description?.length > 0, 'stdout must be a JSON parsable string');
  t.true(out1.includes('    '), 'driveinfo --output json must return a minified JSON output');

  const out3 = await exec(t, snow, ['driveinfo', '--output', 'json-pretty'], {}, EXEC_OPTIONS.RETURN_STDOUT) as string;
  t.true(JSON.parse(out3).description?.length > 0, 'stdout must be a JSON parsable string');
=======
  t.true(JSON.parse(out2)[0].description?.length > 0, 'stdout must be a JSON parsable string');
  t.true(out1.includes('    '), 'driveinfo --output json must return a minified JSON output');

  const out3 = await exec(t, snow, ['driveinfo', '--output', 'json-pretty'], {}, EXEC_OPTIONS.RETURN_STDOUT) as string;
  t.true(JSON.parse(out3)[0].description?.length > 0, 'stdout must be a JSON parsable string');
>>>>>>> dd610e84
  t.true(out1.includes('    '), 'driveinfo --output json-pretty requires a 4-width space JSON output');
});<|MERGE_RESOLUTION|>--- conflicted
+++ resolved
@@ -459,18 +459,10 @@
   t.true(out1.includes('    '), 'driveinfo uses --output json-pretty as default and requires a 4-width space JSON output');
 
   const out2 = await exec(t, snow, ['driveinfo', '--output', 'json'], {}, EXEC_OPTIONS.RETURN_STDOUT) as string;
-<<<<<<< HEAD
-  t.true(JSON.parse(out2).description?.length > 0, 'stdout must be a JSON parsable string');
-  t.true(out1.includes('    '), 'driveinfo --output json must return a minified JSON output');
-
-  const out3 = await exec(t, snow, ['driveinfo', '--output', 'json-pretty'], {}, EXEC_OPTIONS.RETURN_STDOUT) as string;
-  t.true(JSON.parse(out3).description?.length > 0, 'stdout must be a JSON parsable string');
-=======
   t.true(JSON.parse(out2)[0].description?.length > 0, 'stdout must be a JSON parsable string');
   t.true(out1.includes('    '), 'driveinfo --output json must return a minified JSON output');
 
   const out3 = await exec(t, snow, ['driveinfo', '--output', 'json-pretty'], {}, EXEC_OPTIONS.RETURN_STDOUT) as string;
   t.true(JSON.parse(out3)[0].description?.length > 0, 'stdout must be a JSON parsable string');
->>>>>>> dd610e84
   t.true(out1.includes('    '), 'driveinfo --output json-pretty requires a 4-width space JSON output');
 });