--- conflicted
+++ resolved
@@ -71,9 +71,6 @@
     })
     .then(async (dirItems: DirItem[]) => {
       if (commondirInside) {
-<<<<<<< HEAD
-        t.is(dirItems.length, 25, 'expect 25 items'); // normally 24 but additional IMPORTANT.txt
-=======
         // Two random files can generate hashes where the first 2 or 4 digits are equal.
         // Depending on the situation, we expect either 22, 23 or 24 items since we might have fewer
         // directories in the object database
@@ -90,7 +87,6 @@
             t.is(dirItems.length, 24, 'expect 24 items');
             break;
         }
->>>>>>> 0deb12f2
       } else {
         t.is(dirItems.length, 4, 'expect 3 items (foo + subdir + subdir/bar + .snow)');
       }
